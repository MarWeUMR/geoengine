[package]
name = "geoengine-operators"
version = "0.7.0"
authors = [
    "Christian Beilschmidt <beilschmidt@mathematik.uni-marburg.de>",
    "Johannes Drönner <droenner@mathematik.uni-marburg.de>",
    "Michael Mattig <mattig@mathematik.uni-marburg.de>",
]
edition = "2021"

[features]
# This compiles Geo Engine Pro
pro = ["geoengine-datatypes/pro"]

[dependencies]
<<<<<<< HEAD

xgboost-bindings = { git = "https://github.com/MarWeUMR/xgboost-bindings", branch = "unsafe" }
arrow = { version = "8.0", features = ["simd"] }
=======
arrow = { version = "22.0", features = ["simd"] }
>>>>>>> a3233b6b
async-trait = "0.1"
chrono = "0.4"
crossbeam = "0.8"
csv = "1.1"
float-cmp = "0.9"
futures = "0.3"
<<<<<<< HEAD
gdal = "0.12"
gdal-sys = { version = "0.6", features = ["bindgen"] }
geo = "0.18"
=======
gdal =  "0.13"
gdal-sys = "0.7"
geo = "0.22"
>>>>>>> a3233b6b
geoengine-datatypes = { path = "../datatypes" }
itertools = "0.10"
lazy_static = "1.4"
libloading = "0.7"
log = "0.4"
num-traits = "0.2"
num = "0.4"
ouroboros = "0.15"
paste = "1.0"
pest = "2.1"
pest_derive = "2.1"
pin-project = "1.0"
postgres-protocol = "0.6.3"
proc-macro2 = "1.0"
quote = "1.0"
rayon = "1.5"
rustc-hash = { version = "1.0", default-features = false }
serde = { version = "*", features = ["derive"] }
serde_json = "1.0"
snafu = "0.7"
tempfile = "3.1"
tokio = { version = "1.15", features = [
    "macros",
    "signal",
    "sync",
    "rt-multi-thread",
    "time",
] }
tracing = "0.1"
<<<<<<< HEAD
typetag = "0.1"
uuid = { version = "0.8", features = ["serde", "v4", "v5"] }
ndarray = "0.15.3" # 0.14 
rand = "0.8.4"
eval-metrics = "0.1.0"
futures-core = "0.3.18"
# async-stream = "0.2.0"
=======
typetag = "0.2"
uuid = { version = "1.1", features = ["serde", "v4", "v5"] }

>>>>>>> a3233b6b
[dev-dependencies]
async-stream = "0.3"
geo-rand = { git = "https://github.com/lelongg/geo-rand", tag = "v0.3.0" }
rand = "0.8"


[[bench]]
name = "expression"
harness = false

[[bench]]
name = "workflows"
harness = false

[[bench]]
name = "thread_pool"
harness = false

[[bench]]
name = "pip"
harness = false<|MERGE_RESOLUTION|>--- conflicted
+++ resolved
@@ -13,28 +13,16 @@
 pro = ["geoengine-datatypes/pro"]
 
 [dependencies]
-<<<<<<< HEAD
-
-xgboost-bindings = { git = "https://github.com/MarWeUMR/xgboost-bindings", branch = "unsafe" }
-arrow = { version = "8.0", features = ["simd"] }
-=======
 arrow = { version = "22.0", features = ["simd"] }
->>>>>>> a3233b6b
 async-trait = "0.1"
 chrono = "0.4"
 crossbeam = "0.8"
 csv = "1.1"
 float-cmp = "0.9"
 futures = "0.3"
-<<<<<<< HEAD
-gdal = "0.12"
-gdal-sys = { version = "0.6", features = ["bindgen"] }
-geo = "0.18"
-=======
 gdal =  "0.13"
 gdal-sys = "0.7"
 geo = "0.22"
->>>>>>> a3233b6b
 geoengine-datatypes = { path = "../datatypes" }
 itertools = "0.10"
 lazy_static = "1.4"
@@ -64,19 +52,9 @@
     "time",
 ] }
 tracing = "0.1"
-<<<<<<< HEAD
-typetag = "0.1"
-uuid = { version = "0.8", features = ["serde", "v4", "v5"] }
-ndarray = "0.15.3" # 0.14 
-rand = "0.8.4"
-eval-metrics = "0.1.0"
-futures-core = "0.3.18"
-# async-stream = "0.2.0"
-=======
 typetag = "0.2"
 uuid = { version = "1.1", features = ["serde", "v4", "v5"] }
 
->>>>>>> a3233b6b
 [dev-dependencies]
 async-stream = "0.3"
 geo-rand = { git = "https://github.com/lelongg/geo-rand", tag = "v0.3.0" }
