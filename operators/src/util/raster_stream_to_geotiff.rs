use crate::error;
use crate::util::{Result, TemporaryGdalThreadLocalConfigOptions};
use crate::{
    engine::{QueryContext, RasterQueryProcessor},
    error::Error,
};
use futures::future::BoxFuture;
use futures::{StreamExt, TryFutureExt};
use gdal::raster::{Buffer, GdalType, RasterCreationOption};
use gdal::{Dataset, DriverManager};
use geoengine_datatypes::primitives::{
    AxisAlignedRectangle, RasterQueryRectangle, SpatialPartition2D,
};
use geoengine_datatypes::raster::{
    ChangeGridBounds, EmptyGrid2D, GeoTransform, GridBlit, GridIdx, GridIdx2D, GridSize,
    MapElements, MaskedGrid2D, NoDataValueGrid, Pixel, RasterTile2D, TilingSpecification,
};
use geoengine_datatypes::spatial_reference::SpatialReference;
use log::debug;
use serde::{Deserialize, Serialize};
use std::convert::TryInto;
use std::path::Path;
use std::path::PathBuf;

use super::abortable_query_execution;

<<<<<<< HEAD
=======
#[allow(clippy::too_many_arguments)]
>>>>>>> 4f61ee96
pub async fn raster_stream_to_geotiff_bytes<T, C: QueryContext + 'static>(
    processor: Box<dyn RasterQueryProcessor<RasterType = T>>,
    query_rect: RasterQueryRectangle,
    query_ctx: C,
    gdal_tiff_metadata: GdalGeoTiffDatasetMetadata,
    gdal_tiff_options: GdalGeoTiffOptions,
    tile_limit: Option<usize>,
    conn_closed: BoxFuture<'_, ()>,
<<<<<<< HEAD
=======
    tiling_specification: TilingSpecification,
>>>>>>> 4f61ee96
) -> Result<Vec<u8>>
where
    T: Pixel + GdalType,
{
    let file_path = PathBuf::from(format!("/vsimem/{}.tiff", uuid::Uuid::new_v4()));

    raster_stream_to_geotiff(
        &file_path,
        processor,
        query_rect,
        query_ctx,
        gdal_tiff_metadata,
        gdal_tiff_options,
        tile_limit,
        conn_closed,
<<<<<<< HEAD
=======
        tiling_specification,
>>>>>>> 4f61ee96
    )
    .await?;

    let bytes = gdal::vsi::get_vsi_mem_file_bytes_owned(file_path)?;

    Ok(bytes)
}

#[derive(Debug, Clone, Copy)]
pub struct GdalGeoTiffDatasetMetadata {
    pub no_data_value: Option<f64>,
    pub spatial_reference: SpatialReference,
}

#[allow(clippy::too_many_arguments)]
pub async fn raster_stream_to_geotiff<P, C: QueryContext + 'static>(
    file_path: &Path,
    processor: Box<dyn RasterQueryProcessor<RasterType = P>>,
    query_rect: RasterQueryRectangle,
    mut query_ctx: C,
    gdal_tiff_metadata: GdalGeoTiffDatasetMetadata,
    gdal_tiff_options: GdalGeoTiffOptions,
    tile_limit: Option<usize>,
    conn_closed: BoxFuture<'_, ()>,
<<<<<<< HEAD
=======
    tiling_specification: TilingSpecification,
>>>>>>> 4f61ee96
) -> Result<()>
where
    P: Pixel + GdalType,
{
    let query_abort_trigger = query_ctx.abort_trigger()?;

    // TODO: create file path if it doesn't exist
    // TODO: handle streams with multiple time steps correctly

    let file_path = file_path.to_owned();

    let gdal_config_options = if gdal_tiff_metadata.no_data_value.is_none() {
        // If we want to write a mask into the geotiff we need to do that internaly because of vismem.
        Some(vec![(
            "GDAL_TIFF_INTERNAL_MASK".to_string(),
            "YES".to_string(),
        )])
    } else {
        None
    };

    let dataset_writer = crate::util::spawn_blocking(move || {
        let gdal_config_options = gdal_config_options.as_deref();

        GdalDatasetWriter::new_with_tiling_spec(
            tiling_specification,
            &file_path,
            query_rect,
            gdal_tiff_metadata,
            gdal_tiff_options,
            gdal_config_options,
        )
    })
    .await?;

    let tile_stream = processor.raster_query(query_rect, &query_ctx).await?;
    let dataset_writer = tile_stream
        .enumerate()
        .fold(
            dataset_writer,
            move |dataset_writer, (tile_index, tile)| async move {
                if tile_limit.map_or_else(|| false, |limit| tile_index >= limit) {
                    return Err(Error::TileLimitExceeded {
                        limit: tile_limit.expect("limit exist because it is exceeded"),
                    });
                }

                // TODO: more descriptive error. This error occured when a file could not be created...
                let dataset_writer = dataset_writer?;
                let tile = tile?;

                crate::util::spawn_blocking(move || -> Result<GdalDatasetWriter<P>> {
                    dataset_writer.write_tile(tile)?;
                    Ok(dataset_writer)
                })
                .await?
            },
        )
        .await?;

    let written = crate::util::spawn_blocking(move || dataset_writer.finish())
        .map_err(|e| error::Error::TokioJoin { source: e });

    abortable_query_execution(written, conn_closed, query_abort_trigger).await?
}

const COG_BLOCK_SIZE: &str = "512";
const COMPRESSION_FORMAT: &str = "LZW";
const COMPRESSION_LEVEL: &str = "9"; // maximum compression
const BIG_TIFF_BYTE_THRESHOLD: usize = 2_000_000_000; // ~ 2GB + 2GB for overviews + buffer for headers

#[derive(Debug)]
struct GdalDatasetWriter<P: Pixel + GdalType> {
    dataset: Dataset,
    rasterband_index: isize,
    intermediate_file_path: PathBuf,
    output_file_path: PathBuf,
    gdal_tiff_options: GdalGeoTiffOptions,
    gdal_tiff_metadata: GdalGeoTiffDatasetMetadata,
    _output_bounds: SpatialPartition2D, // currently unused due to workaround for intersection and contained because of float precision
    _type: std::marker::PhantomData<P>,
    use_big_tiff: bool,
    window_start: GridIdx2D,
    window_end: GridIdx2D,
}

impl<P: Pixel + GdalType> GdalDatasetWriter<P> {
    fn new(
        file_path: &Path,
        query_rect: RasterQueryRectangle,
        gdal_tiff_metadata: GdalGeoTiffDatasetMetadata,
        gdal_tiff_options: GdalGeoTiffOptions,
        gdal_config_options: Option<&[(String, String)]>,
        window_start: GridIdx2D,
        window_end: GridIdx2D,
    ) -> Result<Self> {
        const INTERMEDIATE_FILE_SUFFIX: &str = "GEO-ENGINE-TMP";
        let intermediate_file_path = file_path.with_extension(INTERMEDIATE_FILE_SUFFIX);
        let output_file_path = file_path.to_path_buf();

        let compression_num_threads = gdal_tiff_options.compression_num_threads.to_string();

        let x_pixel_size = query_rect.spatial_resolution.x;
        let y_pixel_size = query_rect.spatial_resolution.y;
        let width = (query_rect.spatial_bounds.size_x() / x_pixel_size).ceil() as u32;
        let height = (query_rect.spatial_bounds.size_y() / y_pixel_size).ceil() as u32;

        let output_geo_transform = GeoTransform::new(
            query_rect.spatial_bounds.upper_left(),
            x_pixel_size,
            -y_pixel_size,
        );
        let output_bounds = query_rect.spatial_bounds;

        let uncompressed_byte_size = width as usize * height as usize * std::mem::size_of::<P>();
        let use_big_tiff =
            gdal_tiff_options.force_big_tiff || uncompressed_byte_size >= BIG_TIFF_BYTE_THRESHOLD;

        debug!(
            "use_big_tiff: {}, forced: {}",
            use_big_tiff, gdal_tiff_options.force_big_tiff
        );

        // reverts the thread local configs on drop
        let thread_local_configs =
            gdal_config_options.map(TemporaryGdalThreadLocalConfigOptions::new);

        let driver = DriverManager::get_driver_by_name("GTiff")?;
        let options = create_gdal_tiff_options(
            &compression_num_threads,
            gdal_tiff_options.as_cog,
            use_big_tiff,
        );

        let mut dataset = driver.create_with_band_type_with_options::<P, _>(
            &intermediate_file_path,
            width as isize,
            height as isize,
            1,
            &options,
        )?;

        dataset.set_spatial_ref(&gdal_tiff_metadata.spatial_reference.try_into()?)?;
        dataset.set_geo_transform(&output_geo_transform.into())?;
        let rasterband_index = 1;
        let mut band = dataset.rasterband(rasterband_index)?;

        // Check if the gdal_tiff_metadata no-data value is set.
        // If it is set, set the no-data value for the output geotiff.
        // Otherwise add a mask band to the output geotiff.
        if let Some(no_data) = gdal_tiff_metadata.no_data_value {
            band.set_no_data_value(Some(no_data))?;
        } else {
            band.create_mask_band(true)?;
        }

        drop(thread_local_configs); // ensure that we drop here

        Ok(Self {
            dataset,
            rasterband_index,
            intermediate_file_path,
            output_file_path,
            gdal_tiff_options,
            gdal_tiff_metadata,
            _output_bounds: output_bounds,
            _type: Default::default(),
            use_big_tiff,
            window_start,
            window_end,
        })
    }

    fn new_with_tiling_spec(
        tiling_specification: TilingSpecification,
        file_path: &Path,
        query_rect: RasterQueryRectangle,
        gdal_tiff_metadata: GdalGeoTiffDatasetMetadata,
        gdal_tiff_options: GdalGeoTiffOptions,
        gdal_config_options: Option<&[(String, String)]>,
    ) -> Result<Self> {
        let x_pixel_size = query_rect.spatial_resolution.x;
        let y_pixel_size = query_rect.spatial_resolution.y;

        let width = (query_rect.spatial_bounds.size_x() / x_pixel_size).ceil() as u32;
        let height = (query_rect.spatial_bounds.size_y() / y_pixel_size).ceil() as u32;

        let global_geo_transform = tiling_specification
            .strategy(x_pixel_size, -y_pixel_size)
            .geo_transform;

        let window_start =
            global_geo_transform.coordinate_to_grid_idx_2d(query_rect.spatial_bounds.upper_left());

        let window_end = window_start + GridIdx2D::from([height as isize, width as isize]);

        Self::new(
            file_path,
            query_rect,
            gdal_tiff_metadata,
            gdal_tiff_options,
            gdal_config_options,
            window_start,
            window_end,
        )
    }

    fn write_tile(&self, tile: RasterTile2D<P>) -> Result<()> {
        let tile_info = tile.tile_information();

        let tile_start = tile_info.global_upper_left_pixel_idx();
        let [tile_height, tile_width] = tile_info.tile_size_in_pixels.shape_array;
        let tile_end = tile_start + GridIdx2D::from([tile_height as isize, tile_width as isize]);

        let GridIdx([tile_start_y, tile_start_x]) = tile_start;
        let GridIdx([tile_end_y, tile_end_x]) = tile_end;
        let GridIdx([window_start_y, window_start_x]) = self.window_start;
        let GridIdx([window_end_y, window_end_x]) = self.window_end;

        // compute the upper left pixel index in the output raster and extract the input data
        let (GridIdx([output_ul_y, output_ul_x]), grid_array) =
            // TODO: check contains on the `SpatialPartition2D`s once the float precision issue is fixed
            if tile_start_x >= window_start_x && tile_start_y >= window_start_y && tile_end_x <= window_end_x && tile_end_y <= window_end_y {
                // tile is completely inside the output raster
                (
                    tile_info.global_upper_left_pixel_idx() - self.window_start,
                    tile.into_materialized_tile().grid_array,
                )
            } else {
                // extract relevant data from tile (intersection with output_bounds)

                // TODO: compute the intersection on the `SpatialPartition2D`s once the float precision issue is fixed

                if tile_end_y < window_start_y
                    || tile_end_x < window_start_x
                    || tile_start_y >= window_end_y
                    || tile_start_x >= window_end_x
                {
                    // tile is outside of output bounds
                    return Ok(());
                }

                let intersection_start = GridIdx2D::from([
                    std::cmp::max(tile_start_y, window_start_y),
                    std::cmp::max(tile_start_x, window_start_x),
                ]);
                let GridIdx([intersection_start_y, intersection_start_x]) = intersection_start;

                let width = std::cmp::min(
                    tile_info.tile_size_in_pixels.axis_size_x() as isize,
                    window_end_x - intersection_start_x,
                );

                let height = std::cmp::min(
                    tile_info.tile_size_in_pixels.axis_size_y() as isize,
                    window_end_y - intersection_start_y,
                );

                let mut output_grid =
                    MaskedGrid2D::from(EmptyGrid2D::new([height as usize, width as usize].into()));

                let shift_offset = intersection_start - tile_start;
                let shifted_source = tile
                    .grid_array
                    .shift_by_offset(GridIdx([-1, -1]) * shift_offset);

                output_grid.grid_blit_from(&shifted_source);

                (intersection_start - self.window_start, output_grid)
            };

        let window = (output_ul_x, output_ul_y);
        let [shape_y, shape_x] = grid_array.axis_size();
        let window_size = (shape_x, shape_y);

        // Check if the gdal_tiff_metadata no-data value is set.
        // If it is set write a geotiff with no-data values.
        // Otherwise write a geotiff with a mask band.
        if let Some(out_no_data_value) = self.gdal_tiff_metadata.no_data_value {
            self.write_no_data_value_grid(&grid_array, out_no_data_value, window, window_size)?;
        } else {
            self.write_masked_data_grid(grid_array, window, window_size)?;
        }
        Ok(())
    }

    fn write_no_data_value_grid(
        &self,
        grid_array: &MaskedGrid2D<P>,
        no_data_value: f64,
        window: (isize, isize),
        window_size: (usize, usize),
    ) -> Result<()> {
        let out_no_data_value_p: P = P::from_(no_data_value);
        let no_data_value_grid = NoDataValueGrid::from_masked_grid(grid_array, out_no_data_value_p);

        let buffer = Buffer::new(window_size, no_data_value_grid.inner_grid.data); // TODO: also write mask!

        self.dataset
            .rasterband(self.rasterband_index)?
            .write(window, window_size, &buffer)?;
        Ok(())
    }

    fn write_masked_data_grid(
        &self,
        masked_grid: MaskedGrid2D<P>,
        window: (isize, isize),
        window_size: (usize, usize),
    ) -> Result<()> {
        // Write the MaskedGrid data and mask if no no-data value is set.
        let data_buffer = Buffer::new(window_size, masked_grid.inner_grid.data);

        let mut raster_band = self.dataset.rasterband(self.rasterband_index)?;
        raster_band.write(window, window_size, &data_buffer)?;

        // No-data masks are described by the rasterio docs as:
        // "One is the the valid data mask from GDAL, an unsigned byte array with the same number of rows and columns as the dataset in which non-zero elements (typically 255) indicate that the corresponding data elements are valid. Other elements are invalid, or nodata elements."

        let mask_grid_gdal_values =
            masked_grid
                .validity_mask
                .map_elements(|is_valid| if is_valid { 255_u8 } else { 0 }); // TODO: investigate if we can transmute the vec of bool to u8.
        let mask_buffer = Buffer::new(window_size, mask_grid_gdal_values.data);

        let mut mask_band = raster_band.open_mask_band()?;
        mask_band.write(window, window_size, &mask_buffer)?;

        Ok(())
    }

    fn finish(self) -> Result<()> {
        if self.gdal_tiff_options.as_cog {
            geotiff_to_cog(
                self.dataset,
                &self.intermediate_file_path,
                &self.output_file_path,
                self.gdal_tiff_options.compression_num_threads,
                self.use_big_tiff,
            )
        } else {
            let driver = self.dataset.driver();

            // close file before renaming
            drop(self.dataset);

            driver.rename(&self.output_file_path, &self.intermediate_file_path)?;

            Ok(())
        }
    }
}

fn create_gdal_tiff_options(
    compression_num_threads: &str,
    as_cog: bool,
    as_big_tiff: bool,
) -> Vec<RasterCreationOption<'_>> {
    let mut options = vec![
        RasterCreationOption {
            key: "COMPRESS",
            value: COMPRESSION_FORMAT,
        },
        RasterCreationOption {
            key: "TILED",
            value: "YES",
        },
        RasterCreationOption {
            key: "ZLEVEL",
            value: COMPRESSION_LEVEL,
        },
        RasterCreationOption {
            key: "NUM_THREADS",
            value: compression_num_threads,
        },
        RasterCreationOption {
            key: "INTERLEAVE",
            value: "BAND",
        },
    ];
    if as_cog {
        // COGs require a block size of 512x512, so we enforce it now so that we do the work only once.
        options.push(RasterCreationOption {
            key: "BLOCKXSIZE",
            value: COG_BLOCK_SIZE,
        });
        options.push(RasterCreationOption {
            key: "BLOCKYSIZE",
            value: COG_BLOCK_SIZE,
        });
    }
    if as_big_tiff {
        options.push(RasterCreationOption {
            key: "BIGTIFF",
            value: "YES",
        });
    }
    options
}

#[derive(Debug, Clone, Copy, Serialize, Deserialize)]
pub struct GdalGeoTiffOptions {
    pub compression_num_threads: GdalCompressionNumThreads,
    pub as_cog: bool,
    pub force_big_tiff: bool,
}

/// Number of threads for GDAL to use when compressing files.
#[derive(Debug, Clone, Copy)]
pub enum GdalCompressionNumThreads {
    AllCpus,
    NumThreads(u16),
}

impl<'de> Deserialize<'de> for GdalCompressionNumThreads {
    fn deserialize<D>(deserializer: D) -> Result<Self, D::Error>
    where
        D: serde::Deserializer<'de>,
    {
        let number_of_threads = u16::deserialize(deserializer)?;

        if number_of_threads == 0 {
            Ok(GdalCompressionNumThreads::AllCpus)
        } else {
            Ok(GdalCompressionNumThreads::NumThreads(number_of_threads))
        }
    }
}

impl Serialize for GdalCompressionNumThreads {
    fn serialize<S>(&self, serializer: S) -> Result<S::Ok, S::Error>
    where
        S: serde::Serializer,
    {
        match self {
            Self::AllCpus => serializer.serialize_u16(0),
            Self::NumThreads(number_of_threads) => serializer.serialize_u16(*number_of_threads),
        }
    }
}

impl std::fmt::Display for GdalCompressionNumThreads {
    fn fmt(&self, f: &mut std::fmt::Formatter<'_>) -> std::fmt::Result {
        match self {
            Self::AllCpus => write!(f, "ALL_CPUS"),
            Self::NumThreads(n) => write!(f, "{}", n),
        }
    }
}

/// Override file with COG driver
///
/// Since COGs are written "overviews first, data second", we cannot generate a `GeoTiff` (where we first have to
/// write the data in order to generate overviews) that fulfills this property. So, we have to do it as a
/// separate step.
///
fn geotiff_to_cog(
    input_dataset: Dataset,
    input_file_path: &Path,
    output_file_path: &Path,
    compression_num_threads: GdalCompressionNumThreads,
    as_big_tiff: bool,
) -> Result<()> {
    let input_driver = input_dataset.driver();
    let output_driver = DriverManager::get_driver_by_name("COG")?;
    let num_threads = &compression_num_threads.to_string();

    let mut options = vec![
        RasterCreationOption {
            key: "COMPRESS",
            value: COMPRESSION_FORMAT,
        },
        RasterCreationOption {
            key: "LEVEL",
            value: COMPRESSION_LEVEL,
        },
        RasterCreationOption {
            key: "NUM_THREADS",
            value: num_threads,
        },
        RasterCreationOption {
            key: "BLOCKSIZE",
            value: COG_BLOCK_SIZE,
        },
    ];

    if as_big_tiff {
        options.push(RasterCreationOption {
            key: "BIGTIFF",
            value: "YES",
        });
    }

    input_dataset.create_copy(&output_driver, output_file_path, &options)?;

    drop(input_dataset);

    input_driver.delete(input_file_path)?;

    Ok(())
}

#[cfg(test)]
mod tests {
    use std::marker::PhantomData;

    use geoengine_datatypes::{
        primitives::{Coordinate2D, SpatialPartition2D, SpatialResolution, TimeInterval},
        raster::TilingSpecification,
        util::test::TestDefault,
    };

    use crate::{
        engine::MockQueryContext, source::GdalSourceProcessor, util::gdal::create_ndvi_meta_data,
    };

    use super::*;

    #[tokio::test]
    async fn geotiff_with_no_data_from_stream() {
        let ctx = MockQueryContext::test_default();
        let tiling_specification =
            TilingSpecification::new(Coordinate2D::default(), [600, 600].into());

        let metadata = create_ndvi_meta_data();

        let gdal_source = GdalSourceProcessor::<u8> {
            tiling_specification,
            meta_data: Box::new(metadata),
            _phantom_data: PhantomData,
        };

        let query_bbox = SpatialPartition2D::new((-10., 80.).into(), (50., 20.).into()).unwrap();

        let bytes = raster_stream_to_geotiff_bytes(
            gdal_source.boxed(),
            RasterQueryRectangle {
                spatial_bounds: query_bbox,
                time_interval: TimeInterval::new(1_388_534_400_000, 1_388_534_400_000 + 1000)
                    .unwrap(),
                spatial_resolution: SpatialResolution::new_unchecked(
                    query_bbox.size_x() / 600.,
                    query_bbox.size_y() / 600.,
                ),
            },
            ctx,
            GdalGeoTiffDatasetMetadata {
                no_data_value: Some(0.),
                spatial_reference: SpatialReference::epsg_4326(),
            },
            GdalGeoTiffOptions {
                as_cog: false,
                compression_num_threads: GdalCompressionNumThreads::NumThreads(2),
                force_big_tiff: false,
            },
            None,
            Box::pin(futures::future::pending()),
<<<<<<< HEAD
=======
            tiling_specification,
>>>>>>> 4f61ee96
        )
        .await
        .unwrap();

        // geoengine_datatypes::util::test::save_test_bytes(
        //    &bytes,
        //    "../test_data/raster/geotiff_from_stream_compressed.tiff",
        // );

        assert_eq!(
            include_bytes!("../../../test_data/raster/geotiff_from_stream_compressed.tiff")
                as &[u8],
            bytes.as_slice()
        );
    }

    #[tokio::test]
    async fn geotiff_with_mask_from_stream() {
        let ctx = MockQueryContext::test_default();
        let tiling_specification =
            TilingSpecification::new(Coordinate2D::default(), [600, 600].into());

        let metadata = create_ndvi_meta_data();

        let gdal_source = GdalSourceProcessor::<u8> {
            tiling_specification,
            meta_data: Box::new(metadata),
            _phantom_data: PhantomData,
        };

        let query_bbox = SpatialPartition2D::new((-10., 80.).into(), (50., 20.).into()).unwrap();

        let bytes = raster_stream_to_geotiff_bytes(
            gdal_source.boxed(),
            RasterQueryRectangle {
                spatial_bounds: query_bbox,
                time_interval: TimeInterval::new(1_388_534_400_000, 1_388_534_400_000 + 1000)
                    .unwrap(),
                spatial_resolution: SpatialResolution::new_unchecked(
                    query_bbox.size_x() / 600.,
                    query_bbox.size_y() / 600.,
                ),
            },
            ctx,
            GdalGeoTiffDatasetMetadata {
                no_data_value: None,
                spatial_reference: SpatialReference::epsg_4326(),
            },
            GdalGeoTiffOptions {
                as_cog: false,
                compression_num_threads: GdalCompressionNumThreads::NumThreads(2),
                force_big_tiff: false,
            },
            None,
            Box::pin(futures::future::pending()),
<<<<<<< HEAD
=======
            tiling_specification,
>>>>>>> 4f61ee96
        )
        .await
        .unwrap();

        assert_eq!(
            include_bytes!(
                "../../../test_data/raster/geotiff_with_mask_from_stream_compressed.tiff"
            ) as &[u8],
            bytes.as_slice()
        );
    }

    #[tokio::test]
    async fn geotiff_big_tiff_from_stream() {
        let ctx = MockQueryContext::test_default();
        let tiling_specification =
            TilingSpecification::new(Coordinate2D::default(), [600, 600].into());

        let metadata = create_ndvi_meta_data();

        let gdal_source = GdalSourceProcessor::<u8> {
            tiling_specification,
            meta_data: Box::new(metadata),
            _phantom_data: PhantomData,
        };

        let query_bbox = SpatialPartition2D::new((-10., 80.).into(), (50., 20.).into()).unwrap();

        let bytes = raster_stream_to_geotiff_bytes(
            gdal_source.boxed(),
            RasterQueryRectangle {
                spatial_bounds: query_bbox,
                time_interval: TimeInterval::new(1_388_534_400_000, 1_388_534_400_000 + 1000)
                    .unwrap(),
                spatial_resolution: SpatialResolution::new_unchecked(
                    query_bbox.size_x() / 600.,
                    query_bbox.size_y() / 600.,
                ),
            },
            ctx,
            GdalGeoTiffDatasetMetadata {
                no_data_value: Some(0.),
                spatial_reference: SpatialReference::epsg_4326(),
            },
            GdalGeoTiffOptions {
                as_cog: false,
                compression_num_threads: GdalCompressionNumThreads::NumThreads(2),
                force_big_tiff: true,
            },
            None,
            Box::pin(futures::future::pending()),
<<<<<<< HEAD
=======
            tiling_specification,
>>>>>>> 4f61ee96
        )
        .await
        .unwrap();

        // geoengine_datatypes::util::test::save_test_bytes(
        //    &bytes,
        //    "../test_data/raster/geotiff_big_tiff_from_stream_compressed.tiff",
        // );

        assert_eq!(
            include_bytes!("../../../test_data/raster/geotiff_big_tiff_from_stream_compressed.tiff")
                as &[u8],
            bytes.as_slice()
        );
    }

    #[tokio::test]
    async fn cloud_optimized_geotiff_big_tiff_from_stream() {
        let ctx = MockQueryContext::test_default();
        let tiling_specification =
            TilingSpecification::new(Coordinate2D::default(), [600, 600].into());

        let metadata = create_ndvi_meta_data();

        let gdal_source = GdalSourceProcessor::<u8> {
            tiling_specification,
            meta_data: Box::new(metadata),
            _phantom_data: PhantomData,
        };

        let query_bbox = SpatialPartition2D::new((-10., 80.).into(), (50., 20.).into()).unwrap();

        let bytes = raster_stream_to_geotiff_bytes(
            gdal_source.boxed(),
            RasterQueryRectangle {
                spatial_bounds: query_bbox,
                time_interval: TimeInterval::new(1_388_534_400_000, 1_388_534_400_000 + 1000)
                    .unwrap(),
                spatial_resolution: SpatialResolution::new_unchecked(
                    query_bbox.size_x() / 600.,
                    query_bbox.size_y() / 600.,
                ),
            },
            ctx,
            GdalGeoTiffDatasetMetadata {
                no_data_value: Some(0.),
                spatial_reference: SpatialReference::epsg_4326(),
            },
            GdalGeoTiffOptions {
                as_cog: true,
                compression_num_threads: GdalCompressionNumThreads::AllCpus,
                force_big_tiff: true,
            },
            None,
            Box::pin(futures::future::pending()),
<<<<<<< HEAD
=======
            tiling_specification,
>>>>>>> 4f61ee96
        )
        .await
        .unwrap();

        // geoengine_datatypes::util::test::save_test_bytes(
        //    &bytes,
        //    "../test_data/raster/cloud_optimized_geotiff_big_tiff_from_stream_compressed.tiff",
        //);

        assert_eq!(
            include_bytes!(
                "../../../test_data/raster/cloud_optimized_geotiff_big_tiff_from_stream_compressed.tiff"
            ) as &[u8],
            bytes.as_slice()
        );

        // TODO: check programmatically that intermediate file is gone
    }

    #[tokio::test]
    async fn cloud_optimized_geotiff_from_stream() {
        let ctx = MockQueryContext::test_default();
        let tiling_specification =
            TilingSpecification::new(Coordinate2D::default(), [600, 600].into());

        let metadata = create_ndvi_meta_data();

        let gdal_source = GdalSourceProcessor::<u8> {
            tiling_specification,
            meta_data: Box::new(metadata),
            _phantom_data: PhantomData,
        };

        let query_bbox = SpatialPartition2D::new((-10., 80.).into(), (50., 20.).into()).unwrap();

        let bytes = raster_stream_to_geotiff_bytes(
            gdal_source.boxed(),
            RasterQueryRectangle {
                spatial_bounds: query_bbox,
                time_interval: TimeInterval::new(1_388_534_400_000, 1_388_534_400_000 + 1000)
                    .unwrap(),
                spatial_resolution: SpatialResolution::new_unchecked(
                    query_bbox.size_x() / 600.,
                    query_bbox.size_y() / 600.,
                ),
            },
            ctx,
            GdalGeoTiffDatasetMetadata {
                no_data_value: Some(0.),
                spatial_reference: SpatialReference::epsg_4326(),
            },
            GdalGeoTiffOptions {
                as_cog: true,
                compression_num_threads: GdalCompressionNumThreads::AllCpus,
                force_big_tiff: false,
            },
            None,
            Box::pin(futures::future::pending()),
<<<<<<< HEAD
=======
            tiling_specification,
>>>>>>> 4f61ee96
        )
        .await
        .unwrap();

        // geoengine_datatypes::util::test::save_test_bytes(
        //     &bytes,
        //     "../test_data/raster/cloud_optimized_geotiff_from_stream_compressed.tiff",
        // );

        assert_eq!(
            include_bytes!(
                "../../../test_data/raster/cloud_optimized_geotiff_from_stream_compressed.tiff"
            ) as &[u8],
            bytes.as_slice()
        );

        // TODO: check programmatically that intermediate file is gone
    }

    #[tokio::test]
    async fn geotiff_from_stream_limit() {
        let ctx = MockQueryContext::test_default();
        let tiling_specification =
            TilingSpecification::new(Coordinate2D::default(), [600, 600].into());

        let metadata = create_ndvi_meta_data();

        let gdal_source = GdalSourceProcessor::<u8> {
            tiling_specification,
            meta_data: Box::new(metadata),
            _phantom_data: PhantomData,
        };

        let query_bbox = SpatialPartition2D::new((-10., 80.).into(), (50., 20.).into()).unwrap();

        let bytes = raster_stream_to_geotiff_bytes(
            gdal_source.boxed(),
            RasterQueryRectangle {
                spatial_bounds: query_bbox,
                time_interval: TimeInterval::new(1_388_534_400_000, 1_388_534_400_000 + 1000)
                    .unwrap(),
                spatial_resolution: SpatialResolution::new_unchecked(
                    query_bbox.size_x() / 600.,
                    query_bbox.size_y() / 600.,
                ),
            },
            ctx,
            GdalGeoTiffDatasetMetadata {
                no_data_value: Some(0.),
                spatial_reference: SpatialReference::epsg_4326(),
            },
            GdalGeoTiffOptions {
                as_cog: false,
                compression_num_threads: GdalCompressionNumThreads::NumThreads(1),
                force_big_tiff: false,
            },
            Some(1),
            Box::pin(futures::future::pending()),
<<<<<<< HEAD
=======
            tiling_specification,
>>>>>>> 4f61ee96
        )
        .await;

        assert!(bytes.is_err());
    }

    #[tokio::test]
    async fn geotiff_from_stream_in_range_of_window() {
        let ctx = MockQueryContext::test_default();
        let tiling_specification =
            TilingSpecification::new(Coordinate2D::default(), [600, 600].into());

        let metadata = create_ndvi_meta_data();

        let gdal_source = GdalSourceProcessor::<u8> {
            tiling_specification,
            meta_data: Box::new(metadata),
            _phantom_data: PhantomData,
        };

        let query_bbox =
            SpatialPartition2D::new((-180., -66.227_224_576_271_84).into(), (180., -90.).into())
                .unwrap();

        let bytes = raster_stream_to_geotiff_bytes(
            gdal_source.boxed(),
            RasterQueryRectangle {
                spatial_bounds: query_bbox,
                time_interval: TimeInterval::new(1_388_534_400_000, 1_388_534_400_000 + 1000)
                    .unwrap(),
                spatial_resolution: SpatialResolution::new_unchecked(
                    0.228_716_645_489_199_48,
                    0.226_407_384_987_887_26,
                ),
            },
            ctx,
            GdalGeoTiffDatasetMetadata {
                no_data_value: Some(0.),
                spatial_reference: SpatialReference::epsg_4326(),
            },
            GdalGeoTiffOptions {
                as_cog: false,
                compression_num_threads: GdalCompressionNumThreads::AllCpus,
                force_big_tiff: false,
            },
            None,
            Box::pin(futures::future::pending()),
<<<<<<< HEAD
=======
            tiling_specification,
>>>>>>> 4f61ee96
        )
        .await;

        assert!(bytes.is_ok());
    }
}<|MERGE_RESOLUTION|>--- conflicted
+++ resolved
@@ -24,10 +24,7 @@
 
 use super::abortable_query_execution;
 
-<<<<<<< HEAD
-=======
 #[allow(clippy::too_many_arguments)]
->>>>>>> 4f61ee96
 pub async fn raster_stream_to_geotiff_bytes<T, C: QueryContext + 'static>(
     processor: Box<dyn RasterQueryProcessor<RasterType = T>>,
     query_rect: RasterQueryRectangle,
@@ -36,10 +33,7 @@
     gdal_tiff_options: GdalGeoTiffOptions,
     tile_limit: Option<usize>,
     conn_closed: BoxFuture<'_, ()>,
-<<<<<<< HEAD
-=======
     tiling_specification: TilingSpecification,
->>>>>>> 4f61ee96
 ) -> Result<Vec<u8>>
 where
     T: Pixel + GdalType,
@@ -55,10 +49,7 @@
         gdal_tiff_options,
         tile_limit,
         conn_closed,
-<<<<<<< HEAD
-=======
         tiling_specification,
->>>>>>> 4f61ee96
     )
     .await?;
 
@@ -83,10 +74,7 @@
     gdal_tiff_options: GdalGeoTiffOptions,
     tile_limit: Option<usize>,
     conn_closed: BoxFuture<'_, ()>,
-<<<<<<< HEAD
-=======
     tiling_specification: TilingSpecification,
->>>>>>> 4f61ee96
 ) -> Result<()>
 where
     P: Pixel + GdalType,
@@ -644,10 +632,7 @@
             },
             None,
             Box::pin(futures::future::pending()),
-<<<<<<< HEAD
-=======
-            tiling_specification,
->>>>>>> 4f61ee96
+            tiling_specification,
         )
         .await
         .unwrap();
@@ -703,10 +688,7 @@
             },
             None,
             Box::pin(futures::future::pending()),
-<<<<<<< HEAD
-=======
-            tiling_specification,
->>>>>>> 4f61ee96
+            tiling_specification,
         )
         .await
         .unwrap();
@@ -758,10 +740,7 @@
             },
             None,
             Box::pin(futures::future::pending()),
-<<<<<<< HEAD
-=======
-            tiling_specification,
->>>>>>> 4f61ee96
+            tiling_specification,
         )
         .await
         .unwrap();
@@ -817,10 +796,7 @@
             },
             None,
             Box::pin(futures::future::pending()),
-<<<<<<< HEAD
-=======
-            tiling_specification,
->>>>>>> 4f61ee96
+            tiling_specification,
         )
         .await
         .unwrap();
@@ -879,10 +855,7 @@
             },
             None,
             Box::pin(futures::future::pending()),
-<<<<<<< HEAD
-=======
-            tiling_specification,
->>>>>>> 4f61ee96
+            tiling_specification,
         )
         .await
         .unwrap();
@@ -941,10 +914,7 @@
             },
             Some(1),
             Box::pin(futures::future::pending()),
-<<<<<<< HEAD
-=======
-            tiling_specification,
->>>>>>> 4f61ee96
+            tiling_specification,
         )
         .await;
 
@@ -992,10 +962,7 @@
             },
             None,
             Box::pin(futures::future::pending()),
-<<<<<<< HEAD
-=======
-            tiling_specification,
->>>>>>> 4f61ee96
+            tiling_specification,
         )
         .await;
 
