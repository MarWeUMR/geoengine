use std::iter::Peekable;
use std::marker::PhantomData;
use std::ops::Add;
use std::path::PathBuf;
use std::pin::Pin;
use std::str::FromStr;
use std::sync::mpsc::{self, Receiver, SyncSender, TryRecvError, TrySendError};
use std::task::Poll;
use std::{
    collections::{HashMap, HashSet},
    iter::Fuse,
};
use std::{ffi::OsStr, fmt::Debug};

use chrono::DateTime;
use chrono::NaiveDate;
use chrono::NaiveDateTime;
use futures::stream::BoxStream;
use futures::task::{Context, Waker};
use futures::Stream;
use futures::StreamExt;
use gdal::vector::{Feature, FeatureIterator, FieldValue, OGRwkbGeometryType};
use gdal::{Dataset, DatasetOptions};
use log::debug;
use serde::{Deserialize, Serialize};
use snafu::ResultExt;
use tokio::task::spawn_blocking;

use geoengine_datatypes::collections::{
    BuilderProvider, FeatureCollection, FeatureCollectionBuilder, FeatureCollectionInfos,
    FeatureCollectionRowBuilder, GeoFeatureCollectionRowBuilder, VectorDataType,
};
use geoengine_datatypes::primitives::{
    Coordinate2D, FeatureDataType, FeatureDataValue, Geometry, MultiLineString, MultiPoint,
    MultiPolygon, NoGeometry, TimeInstance, TimeInterval, TimeStep, TypedGeometry,
};
use geoengine_datatypes::provenance::ProvenanceInformation;
use geoengine_datatypes::util::arrow::ArrowTyped;

use crate::error::Error;
use crate::util::Result;
use crate::{
    engine::{
        InitializedOperator, MetaData, QueryContext, QueryProcessor, QueryRectangle,
        SourceOperator, TypedVectorQueryProcessor, VectorOperator, VectorQueryProcessor,
        VectorResultDescriptor,
    },
    error,
};
use async_trait::async_trait;
use geoengine_datatypes::dataset::DatasetId;
use std::convert::{TryFrom, TryInto};

#[derive(Clone, Debug, PartialEq, Deserialize, Serialize)]
#[serde(rename_all = "camelCase")]
pub struct OgrSourceParameters {
    pub dataset: DatasetId,
    pub attribute_projection: Option<Vec<String>>,
}

pub type OgrSource = SourceOperator<OgrSourceParameters>;

///  - `file_name`: path to the input file
///  - `layer_name`: name of the layer to load
///  - `time`: the type of the time attribute(s)
///  - `columns`: a mapping of the columns to data, time, space. Columns that are not listed are skipped when parsing.
///  - `force_ogr_time_filter`: bool. force external time filter via ogr layer, even though data types don't match. Might not work
///  - `force_ogr_spatial_filter`: bool. force external spatial filter via ogr layer.
///    (result: empty collection), but has better performance for wfs requests (optional, false if not provided)
///  - `on_error`: specify the type of error handling
///  - `provenance`: specify the provenance of a file
#[derive(Clone, Debug, PartialEq, Deserialize, Serialize)]
#[serde(rename_all = "camelCase")]
pub struct OgrSourceDataset {
    pub file_name: PathBuf,
    pub layer_name: String,
    pub data_type: Option<VectorDataType>,
    #[serde(default)]
    pub time: OgrSourceDatasetTimeType,
    pub columns: Option<OgrSourceColumnSpec>,
    #[serde(default)]
    pub force_ogr_time_filter: bool,
    #[serde(default)]
    pub force_ogr_spatial_filter: bool,
    pub on_error: OgrSourceErrorSpec,
    pub provenance: Option<ProvenanceInformation>,
}

impl OgrSourceDataset {
    pub fn project_columns(&mut self, attribute_projection: &Option<Vec<String>>) {
        if let Some(columns) = self.columns.as_mut() {
            columns.project_columns(attribute_projection);
        }
    }
}

/// The type of the time attribute(s):
///  - "none": no time information is mapped
///  - "start": only start information is mapped. duration has to specified in the duration attribute
///  - "start+end": start and end information is mapped
///  - "start+duration": start and duration information is mapped
///
/// There are different options within these variants:
///  - `start_field` and `end_field`: the name of the field that contains time information
///  - `start_format` and `start_format`: a mapping of a field type to a time value (cf. `OgrSourceDatasetTimeType`)
///  - `duration`: the duration of the time validity for all features in the file
#[derive(Clone, Debug, PartialEq, Deserialize, Serialize)]
#[serde(rename_all = "camelCase", tag = "type")]
pub enum OgrSourceDatasetTimeType {
    None,
    #[serde(rename_all = "camelCase")]
    Start {
        start_field: String,
        start_format: OgrSourceTimeFormat,
        duration: OgrSourceDurationSpec,
    },
    #[serde(rename = "start+end")]
    #[serde(rename_all = "camelCase")]
    StartEnd {
        start_field: String,
        start_format: OgrSourceTimeFormat,
        end_field: String,
        end_format: OgrSourceTimeFormat,
    },
    #[serde(rename = "start+duration")]
    #[serde(rename_all = "camelCase")]
    StartDuration {
        start_field: String,
        start_format: OgrSourceTimeFormat,
        duration_field: String,
    },
}

/// If no time is specified, expect to parse none
impl Default for OgrSourceDatasetTimeType {
    fn default() -> Self {
        Self::None
    }
}

///  A mapping for a column to the start time [if time != "none"]
///   - format: define the format of the column
///   - "custom": define a custom format in the attribute `custom_format`
///   - "seconds": time column is numeric and contains seconds as UNIX timestamp
///   - "auto": time is parsed by OGR
#[derive(Clone, Debug, PartialEq, Deserialize, Serialize)]
#[serde(tag = "format")]
#[serde(rename_all = "camelCase")]
pub enum OgrSourceTimeFormat {
    #[serde(rename_all = "camelCase")]
    Custom {
        custom_format: String,
    },
    Seconds,
    Auto,
}

impl Default for OgrSourceTimeFormat {
    fn default() -> Self {
        Self::Auto
    }
}

/// A mapping of the columns to data, time, space. Columns that are not listed are skipped when parsing.
///  - x: the name of the column containing the x coordinate (or the wkt string) [if CSV file]
///  - y: the name of the column containing the y coordinate [if CSV file with y column]
///  - float: an array of column names containing float values
///  - int: an array of column names containing int values
///  - text: an array of column names containing alpha-numeric values
#[derive(Clone, Debug, PartialEq, Deserialize, Serialize)]
pub struct OgrSourceColumnSpec {
    pub x: String,
    pub y: Option<String>,
    pub int: Vec<String>,
    pub float: Vec<String>,
    pub text: Vec<String>,
}

impl OgrSourceColumnSpec {
    pub fn project_columns(&mut self, attribute_projection: &Option<Vec<String>>) {
        let attributes: HashSet<&String> =
            if let Some(attribute_projection) = attribute_projection.as_ref() {
                attribute_projection.iter().collect()
            } else {
                return;
            };

        self.int.retain(|attribute| attributes.contains(attribute));
        self.float
            .retain(|attribute| attributes.contains(attribute));
        self.text.retain(|attribute| attributes.contains(attribute));
    }
}

/// Specify the type of error handling
///  - "ignore": invalid column values are kept as null, missing/invalid geom features are skipped
///  - "abort": invalid column values and missing/invalid geoms result in abort
#[derive(Copy, Clone, Debug, PartialEq, Deserialize, Serialize)]
#[serde(rename_all = "lowercase")]
pub enum OgrSourceErrorSpec {
    Ignore,
    Abort,
}

impl OgrSourceErrorSpec {
    /// handle the given error depending on the spec
    fn on_error<T>(self, error: error::Error) -> Result<Option<T>> {
        match self {
            OgrSourceErrorSpec::Ignore => Ok(None),
            OgrSourceErrorSpec::Abort => Err(error),
        }
    }
}

#[derive(Copy, Clone, Debug, PartialEq, Deserialize, Serialize)]
#[serde(rename_all = "camelCase", tag = "type")]
pub enum OgrSourceDurationSpec {
    Infinite,
    Zero,
    Value(TimeStep),
}

impl Add<OgrSourceDurationSpec> for TimeInstance {
    type Output = Result<TimeInstance>;

    fn add(self, rhs: OgrSourceDurationSpec) -> Self::Output {
        match rhs {
            OgrSourceDurationSpec::Infinite => Ok(TimeInstance::MAX),
            OgrSourceDurationSpec::Zero => Ok(self),
            OgrSourceDurationSpec::Value(step) => (self + step).context(error::DataType),
        }
    }
}

#[derive(Clone, Debug)]
pub struct OgrSourceState {
    dataset_information: Box<dyn MetaData<OgrSourceDataset, VectorResultDescriptor>>,
    params: OgrSourceParameters,
}

pub struct InitializedOgrSource {
    result_descriptor: VectorResultDescriptor,
    state: OgrSourceState,
}

#[typetag::serde]
#[async_trait]
impl VectorOperator for OgrSource {
    async fn initialize(
        self: Box<Self>,
        context: &dyn crate::engine::ExecutionContext,
    ) -> Result<Box<crate::engine::InitializedVectorOperator>> {
        let info: Box<dyn MetaData<OgrSourceDataset, VectorResultDescriptor>> =
            context.meta_data(&self.params.dataset).await?;

        let initialized_source = InitializedOgrSource {
            result_descriptor: info.result_descriptor().await?,
            state: OgrSourceState {
                dataset_information: info,
                params: self.params,
            },
        };

        Ok(initialized_source.boxed())
    }
}

impl OgrSource {
    fn ogr_geometry_type(geometry: &gdal::vector::Geometry) -> VectorDataType {
        match geometry.geometry_type() {
            OGRwkbGeometryType::wkbPoint | OGRwkbGeometryType::wkbMultiPoint => {
                VectorDataType::MultiPoint
            }
            OGRwkbGeometryType::wkbLineString | OGRwkbGeometryType::wkbMultiLineString => {
                VectorDataType::MultiLineString
            }
            OGRwkbGeometryType::wkbPolygon | OGRwkbGeometryType::wkbMultiPolygon => {
                VectorDataType::MultiPolygon
            }
            _ => {
                // TODO: is *data* a reasonable fallback type? or throw an error?
                VectorDataType::Data
            }
        }
    }
}

impl InitializedOperator<VectorResultDescriptor, TypedVectorQueryProcessor>
    for InitializedOgrSource
{
    fn query_processor(&self) -> Result<TypedVectorQueryProcessor> {
        // TODO: simplify with macro
        Ok(match self.result_descriptor.data_type {
            VectorDataType::Data => TypedVectorQueryProcessor::Data(
                OgrSourceProcessor::new(self.state.dataset_information.clone()).boxed(),
            ),
            VectorDataType::MultiPoint => TypedVectorQueryProcessor::MultiPoint(
                OgrSourceProcessor::new(self.state.dataset_information.clone()).boxed(),
            ),
            VectorDataType::MultiLineString => TypedVectorQueryProcessor::MultiLineString(
                OgrSourceProcessor::new(self.state.dataset_information.clone()).boxed(),
            ),
            VectorDataType::MultiPolygon => TypedVectorQueryProcessor::MultiPolygon(
                OgrSourceProcessor::new(self.state.dataset_information.clone()).boxed(),
            ),
        })
    }

    fn result_descriptor(&self) -> &VectorResultDescriptor {
        &self.result_descriptor
    }
}

pub struct OgrSourceProcessor<G>
where
    G: Geometry + ArrowTyped,
{
    dataset_information: Box<dyn MetaData<OgrSourceDataset, VectorResultDescriptor>>,
    _collection_type: PhantomData<FeatureCollection<G>>,
}

impl<G> OgrSourceProcessor<G>
where
    G: Geometry + ArrowTyped,
{
    pub fn new(
        dataset_information: Box<dyn MetaData<OgrSourceDataset, VectorResultDescriptor>>,
    ) -> Self {
        Self {
            dataset_information,
            _collection_type: Default::default(),
        }
    }
}

#[async_trait]
impl<G> QueryProcessor for OgrSourceProcessor<G>
where
    G: Geometry + ArrowTyped + 'static + std::marker::Unpin + TryFromOgrGeometry,
    FeatureCollectionRowBuilder<G>: FeatureCollectionBuilderGeometryHandler<G>,
{
    type Output = FeatureCollection<G>;
    async fn query<'a>(
        &'a self,
        query: QueryRectangle,
        ctx: &'a dyn QueryContext,
    ) -> Result<BoxStream<'a, Result<Self::Output>>> {
        Ok(OgrSourceStream::new(
            self.dataset_information.loading_info(query).await?,
            query,
            ctx.chunk_byte_size(),
        )
        .boxed())
    }
}

pub struct OgrSourceStream<G>
where
    G: Geometry + ArrowTyped,
{
    worker_thread_is_idle: bool,
    worker_thread_terminated: bool,
    poll_result_receiver: Receiver<Option<Result<FeatureCollection<G>>>>,
    work_query_sender: SyncSender<WorkQuery>,
    _geometry_type: PhantomData<G>,
}

struct WorkQuery {
    waker: Waker,
}

impl<G> OgrSourceStream<G>
where
    G: Geometry + ArrowTyped + 'static + TryFromOgrGeometry + TryFrom<TypedGeometry>,
    FeatureCollectionRowBuilder<G>: FeatureCollectionBuilderGeometryHandler<G>,
{
    pub fn new(
        dataset_information: OgrSourceDataset,
        query_rectangle: QueryRectangle,
        chunk_byte_size: usize,
    ) -> Self {
        // We need two slots for the channel in case of an error: first output `Err`, then output `None` to close the `Stream`
        let (poll_result_sender, poll_result_receiver) = mpsc::sync_channel(2);
        let (work_query_sender, work_query_receiver) = mpsc::sync_channel(1);

        // This stream spawns a thread early since GDAL's data types are not `Send` and we need to create everything inside this thread.
        spawn_blocking(move || {
            let mut work_query = match work_query_receiver.recv() {
                Ok(work_query) => work_query,
                Err(_) => return, // sender disconnected, so there will be no new work
            };

            if let Err(error) = Self::compute_thread(
                &mut work_query,
                &dataset_information,
                &work_query_receiver,
                &poll_result_sender,
                &query_rectangle,
                chunk_byte_size,
            ) {
                poll_result_sender.send(Some(Err(error))).unwrap();
                poll_result_sender.send(None).unwrap();
                work_query.waker.wake();
            };
        });

        Self {
            worker_thread_is_idle: true,
            worker_thread_terminated: false,
            poll_result_receiver,
            work_query_sender,
            _geometry_type: Default::default(),
        }
    }

    fn open_csv_dataset(dataset_info: &OgrSourceDataset) -> Result<Dataset> {
        let columns = dataset_info
            .columns
            .as_ref()
            .ok_or(error::Error::OgrSourceColumnsSpecMissing)?;

        let mut dataset_options = DatasetOptions::default();

        // TODO: make column x optional or allow other indication for data collection
        if columns.x.is_empty() {
            return Ok(Dataset::open_ex(&dataset_info.file_name, dataset_options)?);
        }

        if let Some(y) = &columns.y {
            let open_opts = &[
                &format!("X_POSSIBLE_NAMES={}", columns.x),
                &format!("Y_POSSIBLE_NAMES={}", y),
                "AUTODETECT_TYPE=YES",
            ];

            dataset_options.open_options = Some(open_opts);
            return Ok(Dataset::open_ex(&dataset_info.file_name, dataset_options)?);
        }

        let open_opts = &[
            &format!("GEOM_POSSIBLE_NAMES={}", columns.x),
            "AUTODETECT_TYPE=YES",
        ];
        dataset_options.open_options = Some(open_opts);

        Ok(Dataset::open_ex(&dataset_info.file_name, dataset_options)?)
    }

    fn open_gdal_dataset(dataset_info: &OgrSourceDataset) -> Result<Dataset> {
        // TODO: reliably detect CSV files or allow defining them as such in params
        match dataset_info.file_name.extension().and_then(OsStr::to_str) {
            Some("csv" | "tsv") => Self::open_csv_dataset(dataset_info),
            _ => Ok(Dataset::open(&dataset_info.file_name)?),
        }
    }

    fn compute_thread(
        work_query: &mut WorkQuery,
        dataset_information: &OgrSourceDataset,
        work_query_receiver: &Receiver<WorkQuery>,
        poll_result_sender: &SyncSender<Option<Result<FeatureCollection<G>>>>,
        query_rectangle: &QueryRectangle,
        chunk_byte_size: usize,
    ) -> Result<()> {
        // TODO: add OGR time filter if forced
        let dataset = Self::open_gdal_dataset(&dataset_information)?;
        let mut layer = dataset.layer_by_name(&dataset_information.layer_name)?;
        let use_ogr_spatial_filter = dataset_information.force_ogr_spatial_filter
            || layer.has_capability(gdal::vector::LayerCaps::OLCFastSpatialFilter);

        if use_ogr_spatial_filter {
            // rectangular geometry from West, South, East and North values.
            let filter_geometry = query_rectangle.bbox.try_into()?;
            // TODO: log uses spatial filter
            // TODO: use OGR_L_SetSpatialFilterRect() once GDAL crate supports it
            // NOTE: the OGR-filter may be inaccurately allowing more features that should be returned in a "strict" fashion.
            layer.set_spatial_filter(&filter_geometry);
        }

        let (data_types, feature_collection_builder) =
            Self::initialize_types_and_builder(dataset_information);

        let time_extractor = Self::initialize_time_extractors(dataset_information);

        let mut features = layer.features().fuse().peekable();

        if features.peek().is_none() {
            // emit empty dataset and finish

            let empty_collection = feature_collection_builder
                .finish_header()
                .build()
                .map_err(Into::into);

            if poll_result_sender
                .send(Some(empty_collection))
                .and_then(|_| poll_result_sender.send(None))
                .is_ok()
            {
                work_query.waker.wake_by_ref();
            }

            return Ok(());
        }

        let mut emitted_non_empty_collections = false;

        while features.peek().is_some() {
            let batch_result = Self::compute_batch(
                &mut features,
                feature_collection_builder.clone(),
                dataset_information,
                &data_types,
                query_rectangle,
                &time_extractor,
                chunk_byte_size,
                use_ogr_spatial_filter,
            );

            let is_empty = batch_result
                .as_ref()
                .map_or(false, FeatureCollection::is_empty);

            // don't emit an empty collection if there were non-empty results previously
            if is_empty && emitted_non_empty_collections {
                break;
            }

            emitted_non_empty_collections = true;

            match poll_result_sender.send(Some(batch_result)) {
                Ok(_) => work_query.waker.wake_by_ref(),
                Err(_) => return Ok(()), // receiver disconnected, so this thread can abort
            };

            *work_query = match work_query_receiver.recv() {
                Ok(work_query) => work_query,
                Err(_) => return Ok(()), // sender disconnected, so there will be no new work
            };
        }

        if poll_result_sender.send(None).is_ok() {
            work_query.waker.wake_by_ref();
        }

        Ok(())
    }

    fn create_time_parser(
        time_format: &OgrSourceTimeFormat,
    ) -> Box<dyn Fn(FieldValue) -> Result<TimeInstance> + '_> {
        debug!("{:?}", time_format);

        match time_format {
            OgrSourceTimeFormat::Auto => Box::new(move |field: FieldValue| match field {
                FieldValue::DateValue(value) => Ok(value.and_hms(0, 0, 0).naive_utc().into()),
                FieldValue::DateTimeValue(value) => Ok(value.naive_utc().into()),
                _ => Err(Error::OgrFieldValueIsNotDateTime),
            }),
            OgrSourceTimeFormat::Custom { custom_format } => Box::new(move |field: FieldValue| {
                let date = field.into_string().ok_or(Error::OgrFieldValueIsNotString)?;
                let date_time_result = DateTime::parse_from_str(&date, &custom_format)
                    .map(|t| t.timestamp_millis())
                    .or_else(|_| {
                        NaiveDateTime::parse_from_str(&date, &custom_format)
                            .map(|n| n.timestamp_millis())
                    })
                    .or_else(|_| {
                        NaiveDate::parse_from_str(&date, &custom_format)
                            .map(|d| d.and_hms(0, 0, 0).timestamp_millis())
                    });
                Ok(date_time_result?.try_into()?)
            }),
            OgrSourceTimeFormat::Seconds => Box::new(move |field: FieldValue| match field {
                FieldValue::IntegerValue(v) => {
                    TimeInstance::from_millis(i64::from(v) * 1000).context(error::DataType)
                }
                FieldValue::Integer64Value(v) => {
                    TimeInstance::from_millis(v * 1000).context(error::DataType)
                }
                FieldValue::StringValue(v) => DateTime::parse_from_str(&v, "%s")
                    .context(error::TimeParse)
                    .and_then(|d| d.timestamp_millis().try_into().context(error::DataType)),
                _ => Err(Error::OgrFieldValueIsNotValidForSeconds),
            }),
        }
    }

    fn initialize_time_extractors(
        dataset_information: &OgrSourceDataset,
    ) -> Box<dyn Fn(&Feature) -> Result<TimeInterval> + '_> {
        // TODO: exploit rust-gdal `datetime` feature

        match &dataset_information.time {
            OgrSourceDatasetTimeType::None => {
                Box::new(move |_feature: &Feature| Ok(TimeInterval::default()))
            }
            OgrSourceDatasetTimeType::Start {
                start_field,
                start_format,
                duration,
            } => {
                let time_start_parser = Self::create_time_parser(start_format);

                Box::new(move |feature: &Feature| {
                    let field_value = feature.field(&start_field)?;
                    if let Some(field_value) = field_value {
                        let time_start = time_start_parser(field_value)?;
                        TimeInterval::new(time_start, (time_start + *duration)?).map_err(Into::into)
                    } else {
                        // TODO: throw error or use some user defined default time (like for geometries)?
                        Ok(TimeInterval::default())
                    }
                })
            }
            OgrSourceDatasetTimeType::StartEnd {
                start_field,
                start_format,
                end_field,
                end_format,
            } => {
                let time_start_parser = Self::create_time_parser(start_format);
                let time_end_parser = Self::create_time_parser(end_format);

                Box::new(move |feature: &Feature| {
                    let start_field_value = feature.field(&start_field)?;
                    let end_field_value = feature.field(&end_field)?;

                    if let (Some(start_field_value), Some(end_field_value)) =
                        (start_field_value, end_field_value)
                    {
                        let time_start = time_start_parser(start_field_value)?;
                        let time_end = time_end_parser(end_field_value)?;

                        TimeInterval::new(time_start, time_end).map_err(Into::into)
                    } else {
                        // TODO: throw error or use some user defined default time (like for geometries)?
                        Ok(TimeInterval::default())
                    }
                })
            }
            OgrSourceDatasetTimeType::StartDuration {
                start_field,
                start_format,
                duration_field,
            } => {
                let time_start_parser = Self::create_time_parser(start_format);

                Box::new(move |feature: &Feature| {
                    let start_field_value = feature.field(&start_field)?;
                    let duration_field_value = feature.field(&duration_field)?;

                    if let (Some(start_field_value), Some(duration_field_value)) =
                        (start_field_value, duration_field_value)
                    {
                        let time_start = time_start_parser(start_field_value)?;
                        let duration = i64::from(
                            duration_field_value
                                .into_int()
                                .ok_or(Error::OgrFieldValueIsNotValidForSeconds)?,
                        );

                        TimeInterval::new(time_start, time_start + duration).map_err(Into::into)
                    } else {
                        // TODO: throw error or use some user defined default time (like for geometries)?
                        Ok(TimeInterval::default())
                    }
                })
            }
        }
    }

    fn initialize_types_and_builder(
        dataset_information: &OgrSourceDataset,
    ) -> (
        HashMap<String, FeatureDataType>,
        FeatureCollectionBuilder<G>,
    ) {
        let mut data_types = HashMap::new();
        let mut feature_collection_builder = FeatureCollection::<G>::builder();
        // TODO: what to do if there is nothing specified?
        if let Some(ref column_spec) = dataset_information.columns {
            // TODO: error handling instead of unwrap
            for attribute in &column_spec.int {
                data_types.insert(attribute.clone(), FeatureDataType::Int);
                feature_collection_builder
                    .add_column(attribute.clone(), FeatureDataType::Int)
                    .unwrap();
            }
            for attribute in &column_spec.float {
                data_types.insert(attribute.clone(), FeatureDataType::Float);
                feature_collection_builder
                    .add_column(attribute.clone(), FeatureDataType::Float)
                    .unwrap();
            }
            for attribute in &column_spec.text {
                data_types.insert(attribute.clone(), FeatureDataType::Text);
                feature_collection_builder
                    .add_column(attribute.clone(), FeatureDataType::Text)
                    .unwrap();
            }
        }
        (data_types, feature_collection_builder)
    }

    #[allow(clippy::too_many_arguments)]
    fn compute_batch(
        feature_iterator: &mut Peekable<Fuse<FeatureIterator<'_>>>,
        feature_collection_builder: FeatureCollectionBuilder<G>,
        dataset_information: &OgrSourceDataset,
        data_types: &HashMap<String, FeatureDataType>,
        query_rectangle: &QueryRectangle,
        time_extractor: &dyn Fn(&Feature) -> Result<TimeInterval>,
        chunk_byte_size: usize,
        was_spatial_filtered_by_ogr: bool,
    ) -> Result<FeatureCollection<G>> {
        let mut builder = feature_collection_builder.finish_header();

        for feature in feature_iterator {
            if let Err(error) = Self::add_feature_to_batch(
                dataset_information.on_error,
                data_types,
                &query_rectangle,
                time_extractor,
                &mut builder,
                &feature,
                dataset_information.force_ogr_time_filter,
                was_spatial_filtered_by_ogr,
            ) {
                match dataset_information.on_error {
                    OgrSourceErrorSpec::Ignore => continue,
                    OgrSourceErrorSpec::Abort => return Err(error),
                }
            }

            if !builder.is_empty() && builder.byte_size() >= chunk_byte_size {
                break;
            }
        }

        builder.build().map_err(Into::into)
    }

    #[allow(clippy::too_many_arguments)]
    fn add_feature_to_batch(
        error_spec: OgrSourceErrorSpec,
        data_types: &HashMap<String, FeatureDataType>,
        query_rectangle: &QueryRectangle,
        time_extractor: &dyn Fn(&Feature) -> Result<TimeInterval, Error>,
        builder: &mut FeatureCollectionRowBuilder<G>,
        feature: &Feature,
        was_time_filtered_by_ogr: bool,
        was_spatial_filtered_by_ogr: bool,
    ) -> Result<()> {
        let time_interval = time_extractor(&feature)?;

        // filter out data items not in the query time interval
        if !was_time_filtered_by_ogr && !time_interval.intersects(&query_rectangle.time_interval) {
            return Ok(());
        }

        let geometry: G =
            <G as TryFromOgrGeometry>::try_from(feature.geometry_by_index(0).map_err(Into::into))?;

        // filter out geometries that are not contained in the query's bounding box
        if !was_spatial_filtered_by_ogr && !geometry.intersects_bbox(&query_rectangle.bbox) {
            return Ok(());
        }

        builder.push_generic_geometry(geometry)?;
        builder.push_time_interval(time_interval)?;

        for (column, data_type) in data_types {
            let field = feature.field(&column);

            match data_type {
                FeatureDataType::Text => {
                    #[allow(clippy::match_same_arms)]
                    let text_option = match field {
                        Ok(Some(FieldValue::IntegerValue(v))) => Some(v.to_string()),
                        Ok(Some(FieldValue::Integer64Value(v))) => Some(v.to_string()),
                        Ok(Some(FieldValue::StringValue(s))) => Some(s),
                        Ok(Some(FieldValue::RealValue(v))) => Some(v.to_string()),
                        Ok(None) => None,
                        Ok(Some(_)) => error_spec.on_error(Error::OgrColumnFieldTypeMismatch)?, // TODO: handle other types
                        Err(e) => error_spec.on_error(Error::Gdal { source: e })?,
                    };

                    builder.push_data(&column, FeatureDataValue::NullableText(text_option))?;
                }
                FeatureDataType::Float => {
                    #[allow(clippy::match_same_arms)]
                    let value_option = match field {
                        Ok(Some(FieldValue::IntegerValue(v))) => Some(f64::from(v)),
                        Ok(Some(FieldValue::StringValue(s))) => f64::from_str(&s).ok(),
                        Ok(Some(FieldValue::RealValue(v))) => Some(v),
                        Ok(None) => None,
                        Ok(Some(_)) => error_spec.on_error(Error::OgrColumnFieldTypeMismatch)?, // TODO: handle other types
                        Err(e) => error_spec.on_error(Error::Gdal { source: e })?,
                    };

                    builder.push_data(&column, FeatureDataValue::NullableFloat(value_option))?;
                }
                FeatureDataType::Int => {
                    #[allow(clippy::match_same_arms)]
                    let value_option = match field {
                        Ok(Some(FieldValue::IntegerValue(v))) => Some(i64::from(v)),
                        Ok(Some(FieldValue::Integer64Value(v))) => Some(v),
                        Ok(Some(FieldValue::StringValue(s))) => i64::from_str(&s).ok(),
                        Ok(Some(FieldValue::RealValue(v))) => Some(v as i64),
                        Ok(None) => None,
                        Ok(Some(_)) => error_spec.on_error(Error::OgrColumnFieldTypeMismatch)?, // TODO: handle other types
                        Err(e) => error_spec.on_error(Error::Gdal { source: e })?,
                    };

                    builder.push_data(&column, FeatureDataValue::NullableInt(value_option))?;
                }
                FeatureDataType::Category => return Err(Error::OgrColumnFieldTypeMismatch), // TODO: implement
            }
        }

        builder.finish_row();

        Ok(())
    }
}

impl<G> Stream for OgrSourceStream<G>
where
    G: Geometry + ArrowTyped + 'static + std::marker::Unpin,
{
    type Item = Result<FeatureCollection<G>>;

    fn poll_next(mut self: Pin<&mut Self>, cx: &mut Context<'_>) -> Poll<Option<Self::Item>> {
        if self.worker_thread_terminated {
            // error was sent out previously, now stop the stream
            return Poll::Ready(None);
        }

        match self.poll_result_receiver.try_recv() {
            Ok(poll_result) => {
                self.as_mut().worker_thread_is_idle = true;

                return Poll::Ready(poll_result);
            }
            Err(TryRecvError::Empty) => {
                // nothing to do
            }
            Err(TryRecvError::Disconnected) => {
                self.as_mut().worker_thread_terminated = true;

                return Poll::Ready(Some(Err(Error::WorkerThread {
                    reason: "Channel on worker thread died".to_string(),
                })));
            }
        };

        if self.worker_thread_is_idle {
            let work_query = WorkQuery {
                waker: cx.waker().clone(),
            };

            match self.work_query_sender.try_send(work_query) {
                Ok(_) => {
                    self.as_mut().worker_thread_is_idle = true;
                }

                Err(TrySendError::Full(_)) => {
                    // The thread has still work to do
                }

                Err(TrySendError::Disconnected(_)) => {
                    self.as_mut().worker_thread_terminated = true;

                    return Poll::Ready(Some(Err(Error::WorkerThread {
                        reason: "Channel on worker thread died".to_string(),
                    })));
                }
            };
        }

        Poll::Pending
    }
}

// use `TryFrom` in `datatypes` if this is used on more than one occasion
pub trait TryFromOgrGeometry: Sized {
    fn try_from(geometry: Result<&gdal::vector::Geometry>) -> Result<Self>;
}

/// Implement direct conversions from OGR geometries to our geometries
/// Unfortunately, we cannot convert to `geo`'s geometries since the implementation panics on unknown types.
impl TryFromOgrGeometry for MultiPoint {
    fn try_from(geometry: Result<&gdal::vector::Geometry>) -> Result<Self> {
        fn coordinate(geometry: &gdal::vector::Geometry) -> Coordinate2D {
            let (x, y, _) = geometry.get_point(0);
            Coordinate2D::new(x, y)
        }

        let geometry = geometry?;

        match geometry.geometry_type() {
            OGRwkbGeometryType::wkbPoint => Ok(MultiPoint::new(vec![coordinate(geometry)])?),
            OGRwkbGeometryType::wkbMultiPoint => {
                let coordinates = (0..geometry.geometry_count())
                    .map(|i| coordinate(&unsafe { geometry.get_unowned_geometry(i) }))
                    .collect();

                Ok(MultiPoint::new(coordinates)?)
            }
            _ => Err(Error::InvalidType {
                expected: format!("{:?}", VectorDataType::MultiPoint),
                found: format!("{:?}", OgrSource::ogr_geometry_type(geometry)),
            }),
        }
    }
}

impl TryFromOgrGeometry for MultiLineString {
    fn try_from(geometry: Result<&gdal::vector::Geometry>) -> Result<Self> {
        fn coordinates(geometry: &gdal::vector::Geometry) -> Vec<Coordinate2D> {
            geometry
                .get_point_vec()
                .into_iter()
                .map(|(x, y, _z)| Coordinate2D::new(x, y))
                .collect()
        }

        let geometry = geometry?;

        match geometry.geometry_type() {
            OGRwkbGeometryType::wkbLineString => {
                Ok(MultiLineString::new(vec![coordinates(geometry)])?)
            }
            OGRwkbGeometryType::wkbMultiLineString => Ok(MultiLineString::new(
                (0..geometry.geometry_count())
                    .map(|i| coordinates(&unsafe { geometry.get_unowned_geometry(i) }))
                    .collect(),
            )?),
            _ => Err(Error::InvalidType {
                expected: format!("{:?}", VectorDataType::MultiPoint),
                found: format!("{:?}", OgrSource::ogr_geometry_type(geometry)),
            }),
        }
    }
}

impl TryFromOgrGeometry for MultiPolygon {
    fn try_from(geometry: Result<&gdal::vector::Geometry>) -> Result<Self> {
        fn coordinates(geometry: &gdal::vector::Geometry) -> Vec<Coordinate2D> {
            geometry
                .get_point_vec()
                .into_iter()
                .map(|(x, y, _z)| Coordinate2D::new(x, y))
                .collect()
        }
        fn rings(geometry: &gdal::vector::Geometry) -> Vec<Vec<Coordinate2D>> {
            let ring_count = geometry.geometry_count();
            (0..ring_count)
                .map(|i| coordinates(&unsafe { geometry.get_unowned_geometry(i) }))
                .collect()
        }

        let geometry = geometry?;

        match geometry.geometry_type() {
            OGRwkbGeometryType::wkbPolygon => Ok(MultiPolygon::new(vec![rings(geometry)])?),
            OGRwkbGeometryType::wkbMultiPolygon => Ok(MultiPolygon::new(
                (0..geometry.geometry_count())
                    .map(|i| rings(&unsafe { geometry.get_unowned_geometry(i) }))
                    .collect(),
            )?),
            _ => Err(Error::InvalidType {
                expected: format!("{:?}", VectorDataType::MultiPoint),
                found: format!("{:?}", OgrSource::ogr_geometry_type(geometry)),
            }),
        }
    }
}

impl TryFromOgrGeometry for NoGeometry {
    fn try_from(_geometry: Result<&gdal::vector::Geometry>) -> Result<Self> {
        Ok(NoGeometry)
    }
}

pub trait FeatureCollectionBuilderGeometryHandler<G>
where
    G: Geometry,
{
    fn push_generic_geometry(&mut self, geometry: G) -> Result<()>;
}

impl FeatureCollectionBuilderGeometryHandler<MultiPoint>
    for FeatureCollectionRowBuilder<MultiPoint>
{
    fn push_generic_geometry(&mut self, geometry: MultiPoint) -> Result<()> {
        self.push_geometry(geometry).map_err(Into::into)
    }
}

impl FeatureCollectionBuilderGeometryHandler<MultiLineString>
    for FeatureCollectionRowBuilder<MultiLineString>
{
    fn push_generic_geometry(&mut self, geometry: MultiLineString) -> Result<()> {
        self.push_geometry(geometry).map_err(Into::into)
    }
}

impl FeatureCollectionBuilderGeometryHandler<MultiPolygon>
    for FeatureCollectionRowBuilder<MultiPolygon>
{
    fn push_generic_geometry(&mut self, geometry: MultiPolygon) -> Result<()> {
        self.push_geometry(geometry).map_err(Into::into)
    }
}

impl FeatureCollectionBuilderGeometryHandler<NoGeometry>
    for FeatureCollectionRowBuilder<NoGeometry>
{
    fn push_generic_geometry(&mut self, _geometry: NoGeometry) -> Result<()> {
        Ok(()) // do nothing
    }
}

#[cfg(test)]
mod tests {
    use super::*;

    use crate::engine::{MockExecutionContext, MockQueryContext, StaticMetaData};
    use futures::TryStreamExt;
    use geoengine_datatypes::collections::{
        DataCollection, GeometryCollection, MultiPointCollection, MultiPolygonCollection,
    };
    use geoengine_datatypes::dataset::InternalDatasetId;
    use geoengine_datatypes::primitives::{
        BoundingBox2D, FeatureData, SpatialResolution, TimeGranularity,
    };
    use geoengine_datatypes::spatial_reference::{SpatialReference, SpatialReferenceOption};
    use geoengine_datatypes::util::Identifier;
    use serde_json::json;

    #[test]
    #[allow(clippy::too_many_lines)]
    fn specification_serde() {
        let spec = OgrSourceDataset {
            file_name: "foobar.csv".into(),
            layer_name: "foobar".to_string(),
            data_type: Some(VectorDataType::MultiPoint),
            time: OgrSourceDatasetTimeType::Start {
                start_field: "start".to_string(),
                start_format: OgrSourceTimeFormat::Custom {
                    custom_format: "YYYY-MM-DD".to_string(),
                },
                duration: OgrSourceDurationSpec::Value(TimeStep {
                    granularity: TimeGranularity::Seconds,
                    step: 42,
                }),
            },
            columns: Some(OgrSourceColumnSpec {
                x: "x".to_string(),
                y: Some("y".to_string()),
                float: vec!["num".to_string()],
                int: vec!["dec1".to_string(), "dec2".to_string()],
                text: vec!["text".to_string()],
            }),
            force_ogr_time_filter: false,
            force_ogr_spatial_filter: false,
            on_error: OgrSourceErrorSpec::Ignore,
            provenance: Some(ProvenanceInformation {
                citation: "Foo Bar".to_string(),
                license: "CC".to_string(),
                uri: "foo:bar".to_string(),
            }),
        };

        let serialized_spec = serde_json::to_string(&spec).unwrap();

        assert_eq!(
            serialized_spec,
            json!({
                "fileName": "foobar.csv",
                "layerName": "foobar",
                "dataType": "MultiPoint",
                "time": {
<<<<<<< HEAD
                    "start": {
                        "startField": "start",
                        "startFormat": {
                            "format": "custom",
                            "customFormat": "YYYY-MM-DD"
                        },
                        "duration": {
                            "type": "finite",
                            "granularity": "Seconds",
                            "step": 42
                        }
                    }
=======
                    "type": "start",
                    "startField": "start",
                    "startFormat": {
                        "format": "custom",
                        "customFormat": "YYYY-MM-DD"
                    },
                    "duration": 42
>>>>>>> 01a5780b
                },
                "columns": {
                    "x": "x",
                    "y": "y",
                    "int": ["dec1", "dec2"],
                    "float": ["num"],
                    "text": ["text"]
                },
                "forceOgrTimeFilter": false,
                "forceOgrSpatialFilter": false,
                "onError": "ignore",
                "provenance": {
                    "citation": "Foo Bar",
                    "license": "CC",
                    "uri": "foo:bar"
                }
            })
            .to_string()
        );

        let deserialized_spec: OgrSourceDataset = serde_json::from_str(
            &json!({
                "fileName": "foobar.csv",
                "layerName": "foobar",
                "dataType": "MultiPoint",
                "time": {
<<<<<<< HEAD
                    "start": {
                        "startField": "start",
                        "startFormat": {
                            "format": "custom",
                            "customFormat": "YYYY-MM-DD"
                        },
                        "duration": {
                            "type": "finite",
                            "granularity": "Seconds",
                            "step": 42
                        }
                    }
=======
                    "type": "start",
                    "startField": "start",
                    "startFormat": {
                        "format": "custom",
                        "customFormat": "YYYY-MM-DD"
                    },
                    "duration": 42
>>>>>>> 01a5780b
                },
                "columns": {
                    "x": "x",
                    "y": "y",
                    "int": ["dec1", "dec2"],
                    "float": ["num"],
                    "text": ["text"]
                },
                "forceOgrTimeFilter": false,
                "forceOgrSpatialFilter": false,
                "onError": "ignore",
                "provenance": {
                    "citation": "Foo Bar",
                    "license": "CC",
                    "uri": "foo:bar"
                }
            })
            .to_string(),
        )
        .unwrap();

        assert_eq!(deserialized_spec, spec);
    }

    #[tokio::test]
    async fn empty_geojson() -> Result<()> {
        let dataset_information = OgrSourceDataset {
            file_name: "test-data/vector/data/empty.json".into(),
            layer_name: "empty".to_string(),
            data_type: None,
            time: OgrSourceDatasetTimeType::None,
            columns: None,
            force_ogr_time_filter: false,
            force_ogr_spatial_filter: false,
            on_error: OgrSourceErrorSpec::Ignore,
            provenance: None,
        };

        let info = StaticMetaData {
            loading_info: dataset_information,
            result_descriptor: VectorResultDescriptor {
                data_type: VectorDataType::MultiPoint,
                spatial_reference: SpatialReferenceOption::Unreferenced,
                columns: Default::default(),
            },
        };

        let query_processor = OgrSourceProcessor::<MultiPoint>::new(Box::new(info));

        let context = MockQueryContext::new(usize::MAX);
        let query = query_processor
            .query(
                QueryRectangle {
                    bbox: BoundingBox2D::new((0., 0.).into(), (1., 1.).into())?,
                    time_interval: Default::default(),
                    spatial_resolution: SpatialResolution::new(1., 1.)?,
                },
                &context,
            )
            .await
            .unwrap();

        let result: Vec<MultiPointCollection> = query.try_collect().await?;

        assert_eq!(result.len(), 1);
        assert!(result[0].is_empty());

        Ok(())
    }

    #[tokio::test]
    async fn error() -> Result<()> {
        let dataset_information = OgrSourceDataset {
            file_name: "".into(),
            layer_name: "".to_string(),
            data_type: None,
            time: OgrSourceDatasetTimeType::None,
            columns: None,
            force_ogr_time_filter: false,
            force_ogr_spatial_filter: false,
            on_error: OgrSourceErrorSpec::Ignore,
            provenance: None,
        };

        let info = StaticMetaData {
            loading_info: dataset_information,
            result_descriptor: VectorResultDescriptor {
                data_type: VectorDataType::MultiPoint,
                spatial_reference: SpatialReferenceOption::Unreferenced,
                columns: Default::default(),
            },
        };

        let query_processor = OgrSourceProcessor::<MultiPoint>::new(Box::new(info));

        let context = MockQueryContext::new(usize::MAX);
        let query = query_processor
            .query(
                QueryRectangle {
                    bbox: BoundingBox2D::new((0., 0.).into(), (1., 1.).into())?,
                    time_interval: Default::default(),
                    spatial_resolution: SpatialResolution::new(1., 1.)?,
                },
                &context,
            )
            .await
            .unwrap();

        let result: Vec<Result<MultiPointCollection>> = query.collect().await;

        assert_eq!(result.len(), 1);
        assert!(result[0].is_err());

        Ok(())
    }

    #[tokio::test]
    async fn on_error_ignore() -> Result<()> {
        let dataset_information = OgrSourceDataset {
            file_name: "test-data/vector/data/missing_geo.json".into(),
            layer_name: "missing_geo".to_string(),
            data_type: None,
            time: OgrSourceDatasetTimeType::None,
            columns: None,
            force_ogr_time_filter: false,
            force_ogr_spatial_filter: false,
            on_error: OgrSourceErrorSpec::Ignore,
            provenance: None,
        };
        let info = StaticMetaData {
            loading_info: dataset_information,
            result_descriptor: VectorResultDescriptor {
                data_type: VectorDataType::MultiPoint,
                spatial_reference: SpatialReferenceOption::Unreferenced,
                columns: Default::default(),
            },
        };

        let query_processor = OgrSourceProcessor::<MultiPoint>::new(Box::new(info));

        let context = MockQueryContext::new(usize::MAX);
        let query = query_processor
            .query(
                QueryRectangle {
                    bbox: BoundingBox2D::new((0., 0.).into(), (5., 5.).into())?,
                    time_interval: Default::default(),
                    spatial_resolution: SpatialResolution::new(1., 1.)?,
                },
                &context,
            )
            .await
            .unwrap();

        let result: Vec<MultiPointCollection> = query.try_collect().await?;

        assert_eq!(result.len(), 1);

        assert_eq!(
            result[0],
            MultiPointCollection::from_data(
                MultiPoint::many(vec![vec![(0.0, 0.1)], vec![(1.0, 1.1), (2.0, 2.1)]])?,
                vec![Default::default(); 2],
                HashMap::new(),
            )?
        );

        Ok(())
    }

    #[tokio::test]
    async fn ne_10m_ports_bbox_filter() -> Result<()> {
        let dataset = DatasetId::Internal {
            dataset_id: InternalDatasetId::new(),
        };
        let mut exe_ctx = MockExecutionContext::default();
        exe_ctx.add_meta_data(
            dataset.clone(),
            Box::new(StaticMetaData {
                loading_info: OgrSourceDataset {
                    file_name: "test-data/vector/data/ne_10m_ports/ne_10m_ports.shp".into(),
                    layer_name: "ne_10m_ports".to_string(),
                    data_type: Some(VectorDataType::MultiPoint),
                    time: OgrSourceDatasetTimeType::None,
                    columns: None,
                    force_ogr_time_filter: false,
                    force_ogr_spatial_filter: false,
                    on_error: OgrSourceErrorSpec::Ignore,
                    provenance: None,
                },
                result_descriptor: VectorResultDescriptor {
                    data_type: VectorDataType::MultiPoint,
                    spatial_reference: SpatialReference::epsg_4326().into(),
                    columns: Default::default(),
                },
            }),
        );

        let source = OgrSource {
            params: OgrSourceParameters {
                dataset,
                attribute_projection: None,
            },
        }
        .boxed()
        .initialize(&exe_ctx)
        .await?;

        assert_eq!(
            source.result_descriptor().data_type,
            VectorDataType::MultiPoint
        );
        assert_eq!(
            source.result_descriptor().spatial_reference,
            SpatialReference::epsg_4326().into()
        );

        let query_processor = source.query_processor()?.multi_point().unwrap();

        let context = MockQueryContext::new(usize::MAX);
        let query = query_processor
            .query(
                QueryRectangle {
                    bbox: BoundingBox2D::new((1.85, 50.88).into(), (4.82, 52.95).into())?,
                    time_interval: Default::default(),
                    spatial_resolution: SpatialResolution::new(1., 1.)?,
                },
                &context,
            )
            .await
            .unwrap();

        let result: Vec<MultiPointCollection> = query.try_collect().await?;

        assert_eq!(result.len(), 1);
        assert_eq!(result[0].len(), 10);

        let coordinates = MultiPoint::many(vec![
            (2.933_686_69, 51.23),
            (3.204_593_64_f64, 51.336_388_89),
            (4.651_413_428, 51.805_833_33),
            (4.11, 51.95),
            (4.386_160_188, 50.886_111_11),
            (3.767_373_38, 51.114_444_44),
            (4.293_757_362, 51.297_777_78),
            (1.850_176_678, 50.965_833_33),
            (2.170_906_949, 51.021_666_67),
            (4.292_873_969, 51.927_222_22),
        ])?;

        assert_eq!(
            result[0],
            MultiPointCollection::from_data(
                coordinates,
                vec![Default::default(); 10],
                HashMap::new(),
            )?
        );

        Ok(())
    }

    #[tokio::test]
    async fn ne_10m_ports_force_spatial_filter() -> Result<()> {
        let dataset = DatasetId::Internal {
            dataset_id: InternalDatasetId::new(),
        };
        let mut exe_ctx = MockExecutionContext::default();
        exe_ctx.add_meta_data(
            dataset.clone(),
            Box::new(StaticMetaData {
                loading_info: OgrSourceDataset {
                    file_name: "test-data/vector/data/ne_10m_ports/ne_10m_ports.shp".into(),
                    layer_name: "ne_10m_ports".to_string(),
                    data_type: Some(VectorDataType::MultiPoint),
                    time: OgrSourceDatasetTimeType::None,
                    columns: None,
                    force_ogr_time_filter: false,
                    force_ogr_spatial_filter: true,
                    on_error: OgrSourceErrorSpec::Ignore,
                    provenance: None,
                },
                result_descriptor: VectorResultDescriptor {
                    data_type: VectorDataType::MultiPoint,
                    spatial_reference: SpatialReference::epsg_4326().into(),
                    columns: Default::default(),
                },
            }),
        );

        let source = OgrSource {
            params: OgrSourceParameters {
                dataset,
                attribute_projection: None,
            },
        }
        .boxed()
        .initialize(&exe_ctx)
        .await?;

        assert_eq!(
            source.result_descriptor().data_type,
            VectorDataType::MultiPoint
        );
        assert_eq!(
            source.result_descriptor().spatial_reference,
            SpatialReference::epsg_4326().into()
        );

        let query_processor = source.query_processor()?.multi_point().unwrap();

        let context = MockQueryContext::new(usize::MAX);
        let query = query_processor
            .query(
                QueryRectangle {
                    bbox: BoundingBox2D::new((1.85, 50.88).into(), (4.82, 52.95).into())?,
                    time_interval: Default::default(),
                    spatial_resolution: SpatialResolution::new(1., 1.)?,
                },
                &context,
            )
            .await
            .unwrap();

        let result: Vec<MultiPointCollection> = query.try_collect().await?;

        assert_eq!(result.len(), 1);
        assert_eq!(result[0].len(), 10);

        let coordinates = MultiPoint::many(vec![
            (2.933_686_69, 51.23),
            (3.204_593_64_f64, 51.336_388_89),
            (4.651_413_428, 51.805_833_33),
            (4.11, 51.95),
            (4.386_160_188, 50.886_111_11),
            (3.767_373_38, 51.114_444_44),
            (4.293_757_362, 51.297_777_78),
            (1.850_176_678, 50.965_833_33),
            (2.170_906_949, 51.021_666_67),
            (4.292_873_969, 51.927_222_22),
        ])?;

        assert_eq!(
            result[0],
            MultiPointCollection::from_data(
                coordinates,
                vec![Default::default(); 10],
                HashMap::new(),
            )?
        );

        Ok(())
    }

    #[tokio::test]
    async fn ne_10m_ports_fast_spatial_filter() -> Result<()> {
        let dataset = DatasetId::Internal {
            dataset_id: InternalDatasetId::new(),
        };
        let mut exe_ctx = MockExecutionContext::default();
        exe_ctx.add_meta_data(
            dataset.clone(),
            Box::new(StaticMetaData {
                loading_info: OgrSourceDataset {
                    file_name:
                        "test-data/vector/data/ne_10m_ports/with_spatial_index/ne_10m_ports.gpkg"
                            .into(),
                    layer_name: "ne_10m_ports".to_string(),
                    data_type: Some(VectorDataType::MultiPoint),
                    time: OgrSourceDatasetTimeType::None,
                    columns: None,
                    force_ogr_time_filter: false,
                    force_ogr_spatial_filter: false,
                    on_error: OgrSourceErrorSpec::Ignore,
                    provenance: None,
                },
                result_descriptor: VectorResultDescriptor {
                    data_type: VectorDataType::MultiPoint,
                    spatial_reference: SpatialReference::epsg_4326().into(),
                    columns: Default::default(),
                },
            }),
        );

        let source = OgrSource {
            params: OgrSourceParameters {
                dataset,
                attribute_projection: None,
            },
        }
        .boxed()
        .initialize(&exe_ctx)
        .await?;

        assert_eq!(
            source.result_descriptor().data_type,
            VectorDataType::MultiPoint
        );
        assert_eq!(
            source.result_descriptor().spatial_reference,
            SpatialReference::epsg_4326().into()
        );

        let query_processor = source.query_processor()?.multi_point().unwrap();

        let context = MockQueryContext::new(usize::MAX);
        let query = query_processor
            .query(
                QueryRectangle {
                    bbox: BoundingBox2D::new((1.85, 50.88).into(), (4.82, 52.95).into())?,
                    time_interval: Default::default(),
                    spatial_resolution: SpatialResolution::new(1., 1.)?,
                },
                &context,
            )
            .await
            .unwrap();

        let result: Vec<MultiPointCollection> = query.try_collect().await?;

        assert_eq!(result.len(), 1);
        assert_eq!(result[0].len(), 10);

        let coordinates = MultiPoint::many(vec![
            (1.850_176_678, 50.965_833_33),
            (2.170_906_949, 51.021_666_67),
            (2.933_686_69, 51.23),
            (3.204_593_64_f64, 51.336_388_89),
            (3.767_373_38, 51.114_444_44),
            (4.11, 51.95),
            (4.292_873_969, 51.927_222_22),
            (4.293_757_362, 51.297_777_78),
            (4.386_160_188, 50.886_111_11),
            (4.651_413_428, 51.805_833_33),
        ])?;

        assert_eq!(
            result[0],
            MultiPointCollection::from_data(
                coordinates,
                vec![Default::default(); 10],
                HashMap::new(),
            )?
        );

        Ok(())
    }

    #[tokio::test]
    #[allow(clippy::too_many_lines)]
    async fn ne_10m_ports_columns() -> Result<()> {
        let id = DatasetId::Internal {
            dataset_id: InternalDatasetId::new(),
        };
        let mut exe_ctx = MockExecutionContext::default();
        exe_ctx.add_meta_data(
            id.clone(),
            Box::new(StaticMetaData {
                loading_info: OgrSourceDataset {
                    file_name: "test-data/vector/data/ne_10m_ports/ne_10m_ports.shp".into(),
                    layer_name: "ne_10m_ports".to_string(),
                    data_type: Some(VectorDataType::MultiPoint),
                    time: OgrSourceDatasetTimeType::None,
                    columns: Some(OgrSourceColumnSpec {
                        x: "".to_string(),
                        y: None,
                        int: vec!["scalerank".to_string()],
                        float: vec!["natlscale".to_string()],
                        text: vec![
                            "featurecla".to_string(),
                            "name".to_string(),
                            "website".to_string(),
                        ],
                    }),
                    force_ogr_time_filter: false,
                    force_ogr_spatial_filter: false,
                    on_error: OgrSourceErrorSpec::Ignore,
                    provenance: None,
                },
                result_descriptor: VectorResultDescriptor {
                    data_type: VectorDataType::MultiPoint,
                    spatial_reference: SpatialReference::epsg_4326().into(),
                    columns: [
                        ("natlscale".to_string(), FeatureDataType::Float),
                        ("scalerank".to_string(), FeatureDataType::Int),
                        ("featurecla".to_string(), FeatureDataType::Int),
                        ("name".to_string(), FeatureDataType::Text),
                        ("website".to_string(), FeatureDataType::Text),
                    ]
                    .iter()
                    .cloned()
                    .collect(),
                },
            }),
        );

        let source = OgrSource {
            params: OgrSourceParameters {
                dataset: id.clone(),
                attribute_projection: None,
            },
        }
        .boxed()
        .initialize(&exe_ctx)
        .await?;

        assert_eq!(
            source.result_descriptor().data_type,
            VectorDataType::MultiPoint
        );
        assert_eq!(
            source.result_descriptor().spatial_reference,
            SpatialReference::epsg_4326().into()
        );

        let query_processor = source.query_processor()?.multi_point().unwrap();

        let context = MockQueryContext::new(usize::MAX);
        let query = query_processor
            .query(
                QueryRectangle {
                    bbox: BoundingBox2D::new((1.85, 50.88).into(), (4.82, 52.95).into())?,
                    time_interval: Default::default(),
                    spatial_resolution: SpatialResolution::new(1., 1.)?,
                },
                &context,
            )
            .await
            .unwrap();

        let result: Vec<MultiPointCollection> = query.try_collect().await?;

        assert_eq!(result.len(), 1);
        assert_eq!(result[0].len(), 10);

        let coordinates = MultiPoint::many(vec![
            (2.933_686_69, 51.23),
            (3.204_593_64_f64, 51.336_388_89),
            (4.651_413_428, 51.805_833_33),
            (4.11, 51.95),
            (4.386_160_188, 50.886_111_11),
            (3.767_373_38, 51.114_444_44),
            (4.293_757_362, 51.297_777_78),
            (1.850_176_678, 50.965_833_33),
            (2.170_906_949, 51.021_666_67),
            (4.292_873_969, 51.927_222_22),
        ])?;

        let natlscale = FeatureData::NullableFloat(
            [5.0_f64, 5.0, 5.0, 10.0, 20.0, 20.0, 30.0, 30.0, 30.0, 30.0]
                .iter()
                .map(|v| Some(*v))
                .collect(),
        );

        let scalerank = FeatureData::NullableInt(
            [8, 8, 8, 7, 6, 6, 5, 5, 5, 5]
                .iter()
                .map(|v| Some(*v))
                .collect(),
        );

        let featurecla = FeatureData::NullableText(
            [
                "Port", "Port", "Port", "Port", "Port", "Port", "Port", "Port", "Port", "Port",
            ]
            .iter()
            .map(|&v| Some(v.to_string()))
            .collect(),
        );

        let website = FeatureData::NullableText(
            [
                "www.portofoostende.be",
                "www.zeebruggeport.be",
                "",
                "",
                "www.portdebruxelles.irisnet.be",
                "www.havengent.be",
                "www.portofantwerp.be",
                "www.calais-port.com",
                "www.portdedunkerque.fr",
                "www.portofrotterdam.com",
            ]
            .iter()
            .map(|&v| {
                if v.is_empty() {
                    None
                } else {
                    Some(v.to_string())
                }
            })
            .collect(),
        );

        let name = FeatureData::NullableText(
            [
                "Oostende (Ostend)",
                "Zeebrugge",
                "Dordrecht",
                "Europoort",
                "Brussel (Bruxelles)",
                "Gent (Ghent)",
                "Antwerpen",
                "Calais",
                "Dunkerque",
                "Rotterdam",
            ]
            .iter()
            .map(|&v| Some(v.to_string()))
            .collect(),
        );

        assert_eq!(
            result[0],
            MultiPointCollection::from_data(
                coordinates,
                vec![Default::default(); 10],
                [
                    ("natlscale".to_string(), natlscale),
                    ("scalerank".to_string(), scalerank),
                    ("featurecla".to_string(), featurecla),
                    ("website".to_string(), website),
                    ("name".to_string(), name),
                ]
                .iter()
                .cloned()
                .collect(),
            )?
        );

        Ok(())
    }

    #[tokio::test]
    #[allow(clippy::too_many_lines)]
    async fn ne_10m_ports() -> Result<()> {
        let id = DatasetId::Internal {
            dataset_id: InternalDatasetId::new(),
        };
        let mut exe_ctx = MockExecutionContext::default();
        exe_ctx.add_meta_data(
            id.clone(),
            Box::new(StaticMetaData {
                loading_info: OgrSourceDataset {
                    file_name: "test-data/vector/data/ne_10m_ports/ne_10m_ports.shp".into(),
                    layer_name: "ne_10m_ports".to_string(),
                    data_type: Some(VectorDataType::MultiPoint),
                    time: OgrSourceDatasetTimeType::None,
                    columns: None,
                    force_ogr_time_filter: false,
                    force_ogr_spatial_filter: false,
                    on_error: OgrSourceErrorSpec::Ignore,
                    provenance: None,
                },
                result_descriptor: VectorResultDescriptor {
                    data_type: VectorDataType::MultiPoint,
                    spatial_reference: SpatialReference::epsg_4326().into(),
                    columns: Default::default(),
                },
            }),
        );

        let source = OgrSource {
            params: OgrSourceParameters {
                dataset: id.clone(),
                attribute_projection: None,
            },
        }
        .boxed()
        .initialize(&exe_ctx)
        .await?;

        assert_eq!(
            source.result_descriptor().data_type,
            VectorDataType::MultiPoint
        );
        assert_eq!(
            source.result_descriptor().spatial_reference,
            SpatialReference::epsg_4326().into()
        );

        let query_processor = source.query_processor()?.multi_point().unwrap();

        let context = MockQueryContext::new(usize::MAX);
        let query = query_processor
            .query(
                QueryRectangle {
                    bbox: BoundingBox2D::new((-180.0, -90.0).into(), (180.0, 90.0).into())?,
                    time_interval: Default::default(),
                    spatial_resolution: SpatialResolution::new(1., 1.)?,
                },
                &context,
            )
            .await
            .unwrap();

        let result: Vec<MultiPointCollection> = query.try_collect().await?;

        assert_eq!(result.len(), 1);
        assert_eq!(result[0].len(), 1081);

        let coordinates = MultiPoint::many(vec![
            (-69.923_557_13, 12.4375),
            (-58.951_413_43, -34.153_333_33),
            (-59.004_947, -34.098_888_89),
            (-62.100_883_39, -38.894_444_44),
            (-62.300_530_04, -38.783_055_56),
            (-62.259_893_99, -38.791_944_44),
            (-61.852_296_82, 17.122_777_78),
            (115.738_103_7, -32.0475),
            (151.209_540_6, -33.973_055_56),
            (151.284_216_7, -23.851_111_11),
            (2.933_686_69, 51.23),
            (3.204_593_64_f64, 51.336_388_89),
            (27.458_303_89, 42.47),
            (50.607_597_17, 26.198_611_11),
            (50.658_833_92, 26.158_611_11),
            (-64.673_027_09, 32.379_444_44),
            (-38.473_203_77, -3.7075),
            (-43.124_617_2, -22.879_166_67),
            (-48.635_453_47, -26.238_055_56),
            (-65.467_726_74, 47.034_444_44),
            (-53.956_890_46, 48.163_333_33),
            (-124.924_440_5, 49.670_833_33),
            (-123.434_393_4, 48.436_388_89),
            (-55.751_060_07, 47.100_277_78),
            (-60.239_340_4, 46.208_888_89),
            (-64.924_617_2, 47.796_388_89),
            (-71.052_650_18, 48.43),
            (-57.936_336_87, 48.960_555_56),
            (-65.752_296_82, 44.625_277_78),
            (-53.217_020_02, 47.690_277_78),
            (-62.704_416_96, 45.674_722_22),
            (-65.317_726_74, 43.749_722_22),
            (-73.118_080_09, 46.041_111_11),
            (-56.059_893_99, 49.499_722_22),
            (-52.692_343_93, 47.5625),
            (-73.153_356_89, -37.028_333_33),
            (-73.158_480_57, -37.098_055_56),
            (-73.102_296_82, -36.705_277_78),
            (-71.618_080_09, -33.5875),
            (121.441_813_9, 28.690_277_78),
            (119.585_983_5, 39.906_666_67),
            (114.26702, 22.574_166_67),
            (122.235_100_1, 40.695_833_33),
            (-83.074_087_16, 10.005_555_56),
            (-75.703_356_89, 20.919_166_67),
            (-79.469_316_84, 22.529_166_67),
            (-80.007_597_17, 22.940_277_78),
            (-77.239_517_08, 21.563_055_56),
            (33.940_047_11, 35.127_777_78),
            (8.707_243_816, 53.864_722_22),
            (9.835_806_832, 54.473_611_11),
            (8.489_517_079, 53.4875),
            (7.368_963_486, 53.096_388_89),
            (11.439_163_72, 53.906_388_89),
            (10.806_890_46, 55.298_888_89),
            (12.617_020_02, 56.034_444_44),
            (10.524_970_55, 55.466_388_89),
            (10.788_103_65, 55.306_944_44),
            (10.541_460_54, 57.437_777_78),
            (9.504_416_961, 55.251_111_11),
            (9.868_433_451, 55.854_166_67),
            (11.085_983_51, 55.669_444_44),
            (9.493_404_005, 55.492_777_78),
            (11.121_083_63, 54.832_222_22),
            (11.857_067_14, 54.770_833_33),
            (10.052_650_18, 56.460_277_78),
            (10.704_947, 54.939_722_22),
            (10.617_020_02, 55.058_611_11),
            (9.551_943_463, 55.705_555_56),
            (10.588_810_37, 57.718_611_11),
            (-70.700_530_04, 19.803_611_11),
            (-70.018_080_09, 18.420_277_78),
            (0.071_260_306, 35.934_444_44),
            (31.759_187_28, 31.466_666_67),
            (33.941_283_86, 26.742_222_22),
            (-5.400_353_357, 36.147_777_78),
            (-5.920_023_557, 43.578_611_11),
            (-8.250_883_392, 43.479_722_22),
            (-6.935_806_832, 37.192_777_78),
            (-1.918_786_808, 43.323_333_33),
            (-6.334_570_082, 36.619_444_44),
            (-6.258_833_922, 36.52),
            (26.941_813_9, 60.461_111_11),
            (24.616_666_67, 65.683_055_56),
            (-1.142_343_934, 44.659_166_67),
            (0.073_380_448, 49.365_833_33),
            (0.369_493_522, 49.761_944_44),
            (-1.223_910_483, 46.157_222_22),
            (-2.022_850_412, 48.644_444_44),
            (3.710_247_35, 43.404_722_22),
            (-4.756_713_781, 55.954_722_22),
            (-1.986_513_545, 50.714_444_44),
            (-5.053_533_569, 50.152_777_78),
            (-3.171_790_342, 55.9825),
            (-2.467_903_416, 56.704_444_44),
            (-2.984_746_761, 51.558_888_89),
            (-1.356_183_746, 54.906_944_44),
            (-1.157_067_138, 54.608_055_56),
            (41.652_826_86, 42.155),
            (23.656_537_1, 37.937_222_22),
            (23.633_686_69, 37.941_111_11),
            (23.643_050_65, 37.934_444_44),
            (-61.750_530_04, 12.047_222_22),
            (-52.271_967_02, 4.853_055_556),
            (14.540_753_83, 45.299_722_22),
            (13.634_923_44, 45.080_555_56),
            (15.891_637_22, 43.726_388_89),
            (-72.703_710_25, 19.448_333_33),
            (131.242_520_6, -0.876_944_444),
            (76.310_424_03, 9.491_944_444),
            (82.274_617_2, 16.977_777_78),
            (78.187_043_58, 8.758_333_333),
            (-8.471_260_306, 54.271_666_67),
            (13.938_280_33, 37.090_277_78),
            (8.307_950_53, 40.562_777_78),
            (14.160_070_67, 40.803_333_33),
            (16.287_750_29, 41.325_555_56),
            (17.956_007_07, 40.646_388_89),
            (17.123_380_45, 39.086_111_11),
            (17.975_677_27, 40.055_833_33),
            (8.026_914_016, 43.882_777_78),
            (9.409_363_958, 41.213_333_33),
            (9.850_353_357, 44.087_222_22),
            (12.435_453_47, 37.789_722_22),
            (15.559_187_28, 38.200_277_78),
            (16.587_750_29, 41.208_333_33),
            (13.552_650_18, 45.788_611_11),
            (17.300_353_36, 40.956_111_11),
            (12.902_473_5, 43.920_833_33),
            (8.392_167_256, 40.843_611_11),
            (12.250_353_36, 44.462_222_22),
            (15.287_573_62, 37.066_111_11),
            (17.188_987_04, 40.488_055_56),
            (14.442_873_97, 40.75),
            (129.950_353_4, 32.901_666_67),
            (135.383_333_3, 34.691_388_89),
            (137.108_480_6, 36.775_833_33),
            (133.006_183_7, 34.068_055_56),
            (132.235_276_8, 34.176_944_44),
            (135.188_457, 34.153_055_56),
            (136.606_537_1, 36.616_944_44),
            (139.743_757_4, 35.506_388_89),
            (130.873_557_1, 33.908_333_33),
            (135.385_276_8, 35.481_666_67),
            (136.553_356_9, 34.608_055_56),
            (135.193_404, 35.543_333_33),
            (140.954_063_6, 42.335_833_33),
            (139.124_793_9, 37.955),
            (131.869_316_8, 33.251_388_89),
            (129.707_773_9, 33.156_944_44),
            (138.509_894, 35.014_444_44),
            (135.133_333_3, 34.116_388_89),
            (135.127_090_7, 34.223_055_56),
            (139.654_417, 35.304_444_44),
            (80.224_970_55, 6.033_333_333),
            (21.537_043_58, 57.403_055_56),
            (-92.652_120_14, 18.530_277_78),
            (-94.534_570_08, 17.975_833_33),
            (-94.400_530_04, 18.1275),
            (-112.258_480_6, 27.339_166_67),
            (-89.670_553_59, 21.313_611_11),
            (-97.370_553_59, 20.940_555_56),
            (103.459_187_3, 4.249_444_444),
            (4.783_686_69, 52.958_055_56),
            (4.651_413_428, 51.805_833_33),
            (6.955_477_032, 53.320_555_56),
            (8.757_420_495, 58.454_166_67),
            (10.224_970_55, 59.736_666_67),
            (11.375_323_91, 59.118_055_56),
            (16.541_637_22, 68.789_166_67),
            (10.025_500_59, 59.045_277_78),
            (10.652_826_86, 59.432_222_22),
            (10.224_970_55, 59.123_611_11),
            (10.404_947, 59.265),
            (172.710_247_3, -43.606_111_11),
            (59.420_553_59, 22.656_666_67),
            (56.737_926_97, 24.378_333_33),
            (-79.568_786_81, 8.955_555_556),
            (-79.904_770_32_f64, 9.350_277_778),
            (-82.434_570_08, 8.365),
            (-77.141_813_9, -12.045_277_78),
            (-72.104_240_28, -16.997_777_78),
            (14.268_610_13, 53.905),
            (-8.692_873_969, 41.185),
            (-8.821_436_985, 38.489_722_22),
            (-8.719_670_2, 40.643_611_11),
            (-8.823_027_091, 41.686_388_89),
            (28.083_863_37, 45.441_666_67),
            (132.907_597_2, 42.804_722_22),
            (32.404_947, 67.135),
            (142.040_047_1, 47.050_555_56),
            (142.758_480_6, 46.626_666_67),
            (29.767_373_38, 59.986_944_44),
            (132.886_160_2, 42.8),
            (37.804_416_96, 44.715),
            (39.066_666_67, 44.091_944_44),
            (49.670_906_95, 27.028_611_11),
            (49.673_027_09, 27.087_777_78),
            (48.522_497_06, 28.415),
            (12.476_383_98, 56.889_444_44),
            (14.305_477_03, 55.925_555_56),
            (17.938_810_37, 62.640_833_33),
            (12.541_460_54, 56.198_611_11),
            (14.858_303_89, 56.1625),
            (15.585_983_51, 56.16),
            (17.958_127_21, 58.913_333_33),
            (16.470_730_27, 57.265),
            (17.107_950_53, 58.661_666_67),
            (21.470_376_91, 65.308_888_89),
            (17.659_187_28, 59.169_722_22),
            (13.151_590_11, 55.368_055_56),
            (11.904_770_32_f64, 58.348_055_56),
            (13.820_730_27, 55.421_388_89),
            (100.584_923_4, 13.695_833_33),
            (100.890_930_5, 13.073_888_89),
            (100.918_610_1, 13.171_388_89),
            (-61.489_517_08, 10.388_333_33),
            (34.640_577_15, 36.796_944_44),
            (36.773_203_77, 46.751_388_89),
            (36.485_630_15, 45.355),
            (-122.359_010_6, 37.913_888_89),
            (-75.519_846_88, 39.716_666_67),
            (-70.968_963_49, 42.241_388_89),
            (-159.353_003_5, 21.953_888_89),
            (-121.888_987, 36.605_555_56),
            (-77.952_650_18, 34.191_944_44),
            (-75.122_673_73, 39.903_611_11),
            (-74.102_473_5, 40.6625),
            (-76.555_653_71, 39.2325),
            (-81.559_187_28, 30.380_833_33),
            (-76.426_207_3, 36.980_555_56),
            (-93.957_067_14, 29.843_055_56),
            (-76.288_280_33, 36.816_666_67),
            (-77.952_650_18, 34.191_944_44),
            (-93.957_067_14, 29.843_055_56),
            (-77.037_220_26, 38.801_111_11),
            (-76.426_207_3, 36.980_555_56),
            (-122.608_657_2, 47.651_388_89),
            (-122.703_886_9, 45.634_722_22),
            (-64.590_400_47, 10.249_166_67),
            (121.725_836_966_943_46, 25.220_760_141_757_456),
            (-13.623_954_376_704_255, 28.948_964_844_057_482),
            (-64.928_415_300_364_52, 18.332_123_222_010_704),
            (-62.750_002_499_299_285, 17.278_827_021_185_45),
            (-90.056_371_243_811_14, 29.934_199_968_138_62),
            (-78.727_663_615_817_95, 26.538_410_634_413_9),
            (-77.56, 44.1),
            (-81.73, 43.75),
            (-79.91, 44.75),
            (-86.48, 42.11),
            (-87.78, 42.73),
            (-87.6, 45.1),
            (-87.05, 45.76),
            (-121.5, 38.58),
            (1.73, 52.61),
            (-2.96, 56.46),
            (-3.83, 57.83),
            (-3.08, 58.43),
            (-5.46, 56.41),
            (-4.46, 54.15),
            (-7.31, 55.0),
            (-3.4, 54.86),
            (13.093_757_36, -7.833_055_556),
            (12.190_223_79, -5.55),
            (12.320_376_91, -6.121_388_889),
            (19.453_003_53, 41.307_777_78),
            (-68.918_256_77, 12.119_166_67),
            (56.356_537_1, 25.178_333_33),
            (-67.508_480_57, -46.433_055_56),
            (-65.904_063_6, -47.755_555_56),
            (-69.218_256_77, -51.611_666_67),
            (-67.702_473_5, -53.794_444_44),
            (-67.718_963_49, -49.299_722_22),
            (153.141_460_5, -30.3075),
            (121.893_404, -33.871_944_44),
            (137.756_713_8, -32.488_611_11),
            (148.25053, -20.020_833_33),
            (152.388_457, -24.767_222_22),
            (139.737_927, -17.553_611_11),
            (113.642_874, -24.895),
            (145.243_757_4, -15.459_722_22),
            (123.605_123_7, -17.292_222_22),
            (149.905_300_4, -37.071_944_44),
            (146.820_200_2, -41.109_722_22),
            (114.600_706_7, -28.772_777_78),
            (140.833_333_3, -17.489_444_44),
            (137.639_517_1, -35.655),
            (152.906_007_1, -25.295),
            (145.320_553_6, -42.158_333_33),
            (89.585_983_51, 22.486_944_44),
            (-37.039_517_08, -10.925_277_78),
            (-38.521_436_98, -3.7175),
            (-51.042_697_29, 0.032_222_222),
            (-48.654_240_28, -26.898_888_89),
            (-52.323_733_8, -31.781_944_44),
            (-125.238_633_7, 50.031_944_44),
            (-60.342_343_93, 53.384_444_44),
            (-132.141_107_2, 54.006_666_67),
            (-67.571_260_31, 48.841_944_44),
            (-84.543_050_65, 73.068_611_11),
            (-65.834_923_44, 48.138_611_11),
            (-127.483_686_7, 50.721_111_11),
            (-61.355_653_71, 45.61),
            (-123.166_666_7, 49.683_055_56),
            (-58.540_753_83, 48.535_277_78),
            (-129.989_517_1, 55.928_611_11),
            (-126.654_063_6, 49.9175),
            (-131.819_670_2, 53.255_277_78),
            (-132.985_806_8, 69.431_388_89),
            (-73.825_677_27, -41.868_611_11),
            (-73.766_843_35, -42.482_777_78),
            (-70.634_393_4, -26.350_555_56),
            (-72.509_363_96, -51.731_111_11),
            (-70.484_570_08, -25.397_222_22),
            (113.671_083_6, 22.640_277_78),
            (120.221_260_3, 31.931_944_44),
            (119.408_480_6, 34.745_277_78),
            (109.50053, 18.239_722_22),
            (110.406_360_4, 21.169_722_22),
            (122.102_650_2, 30.003_333_33),
            (-6.617_020_024, 4.743_055_556),
            (-75.525_677_27, 10.403_333_33),
            (-75.585_276_8, 9.520_277_778),
            (-78.759_540_64_f64, 1.813_055_556),
            (-76.733_863_37, 8.087_777_778),
            (-74.502_296_82, 20.353_055_56),
            (-75.550_883_39, 20.713_333_33),
            (-82.793_227_33, 21.903_333_33),
            (7.891_283_863, 54.1775),
            (10.868_256_77, 53.952_222_22),
            (8.692_167_256, 56.952_777_78),
            (-80.720_906_95, -0.935_555_556),
            (-79.642_697_29, 0.989_444_444),
            (-13.858_833_92, 28.741_388_89),
            (-5.310_424_028, 35.890_277_78),
            (-2.922_850_412, 35.28),
            (-17.105_123_67, 28.088_055_56),
            (-17.766_666_67, 28.675_833_33),
            (24.474_617_2, 58.381_111_11),
            (27.689_870_44, 62.888_333_33),
            (29.777_090_69, 62.604_444_44),
            (27.874_793_88, 62.3125),
            (179.309_364, -16.817_777_78),
            (-1.620_376_914, 49.646_388_89),
            (-0.326_383_981, 49.190_555_56),
            (8.755_300_353, 42.565_833_33),
            (8.900_353_357, 41.676_944_44),
            (-4.108_127_208, 47.989_444_44),
            (-2.756_360_424, 47.643_888_89),
            (138.119_493_5, 9.513_333_333),
            (-2.707_773_852, 51.498_888_89),
            (-0.285_100_118, 53.743_611_11),
            (-1.590_930_506, 54.965),
            (-1.440_930_506, 54.994_444_44),
            (0.685_806_832, 51.434_722_22),
            (0.007_420_495, 5.631_944_444),
            (25.889_163_72, 40.841_388_89),
            (27.289_870_44, 36.894_444_44),
            (25.150_706_71, 37.087_777_78),
            (26.966_666_67, 37.754_444_44),
            (-45.238_103_65, 60.139_722_22),
            (-69.235_100_12, 77.466_944_44),
            (-57.521_790_34, 6.237_777_778),
            (-86.756_890_46, 15.793_888_89),
            (-87.455_830_39, 15.783_888_89),
            (14.457_597_17, 44.538_333_33),
            (-72.535_983_51, 18.231_666_67),
            (-74.107_067_14, 18.643_611_11),
            (131.020_376_9, -1.3075),
            (97.142_873_97, 5.166_666_667),
            (117.654_947, 4.145_555_556),
            (105.307_067_1, -5.460_277_778),
            (106.890_400_5, -6.101_388_889),
            (74.807_420_49, 12.926_944_44),
            (69.587_396_94, 21.639_444_44),
            (73.271_790_34, 17.001_944_44),
            (-9.456_183_746, 51.680_555_56),
            (-6.456_183_746, 52.341_111_11),
            (48.185_453_47, 30.4325),
            (-14.286_513_55, 64.660_555_56),
            (-14.008_833_92, 64.929_722_22),
            (-15.941_460_54, 66.456_388_89),
            (11.937_926_97, 36.833_333_33),
            (15.090_930_51, 37.495_833_33),
            (12.235_453_47, 41.755_833_33),
            (12.602_473_5, 35.499_166_67),
            (15.925_323_91, 41.624_166_67),
            (-77.106_713_78, 18.410_277_78),
            (-76.451_766_78, 18.181_111_11),
            (130.985_630_2, 30.731_666_67),
            (140.039_870_4, 39.762_222_22),
            (141.523_557_1, 40.545_833_33),
            (124.151_236_7, 24.335_555_56),
            (132.693_404, 33.855_277_78),
            (139.803_533_6, 38.939_444_44),
            (134.053_356_9, 34.355_277_78),
            (141.689_163_7, 45.410_555_56),
            (134.187_927, 35.540_277_78),
            (40.901_590_11, -2.268_055_556),
            (126.588_103_7, 35.959_722_22),
            (129.402_826_9, 36.019_722_22),
            (129.188_280_3, 37.433_611_11),
            (128.592_343_9, 38.206_944_44),
            (129.385_630_2, 35.487_777_78),
            (35.819_140_16, 34.455_277_78),
            (-10.052_650_18, 5.858_055_556),
            (13.193_580_68, 32.9075),
            (-9.634_923_439, 30.423_888_89),
            (-3.919_846_879, 35.247_777_78),
            (-15.933_863_37, 23.682_222_22),
            (50.276_207_3, -14.9),
            (48.018_786_81, -22.1425),
            (48.326_207_3, -21.249_166_67),
            (44.271_967_02, -20.288_611_11),
            (49.421_967_02, -18.157_222_22),
            (-111.336_866_9, 26.014_722_22),
            (-90.590_400_47, 19.8125),
            (-86.957_420_49, 20.495),
            (-110.310_424, 24.169_444_44),
            (-87.067_726_74, 20.624_444_44),
            (-113.542_343_9, 31.306_111_11),
            (-105.240_930_5, 20.659_166_67),
            (-94.418_963_49, 18.129_722_22),
            (94.723_380_45, 16.779_722_22),
            (40.667_196_7, -14.541_388_89),
            (40.484_923_44, -12.966_666_67),
            (36.877_090_69, -17.881_666_67),
            (57.489_870_44, -20.148_055_56),
            (102.123_380_4, 2.248_888_889),
            (101.788_633_7, 2.536_111_111),
            (14.500_530_04, -22.940_555_56),
            (8.316_843_345, 4.986_388_889),
            (6.586_866_902, 53.218_333_33),
            (23.237_043_58, 69.967_777_78),
            (16.123_733_8, 69.324_166_67),
            (12.201_943_46, 65.4725),
            (6.789_870_436, 58.088_611_11),
            (5.002_826_855, 61.597_777_78),
            (7.986_336_867, 58.141_944_44),
            (11.490_047_11, 64.464_166_67),
            (11.226_914_02, 64.860_555_56),
            (12.618_786_81, 66.021_666_67),
            (14.909_893_99, 68.568_333_33),
            (5.501_413_428, 59.78),
            (174.004_417, -41.285_555_56),
            (170.519_316_8, -45.875_833_33),
            (54.003_180_21, 16.941_666_67),
            (62.338_633_69, 25.112_222_22),
            (-82.237_573_62, 9.34),
            (-78.151_060_07, 8.413_611_111),
            (-78.607_773_85, -9.076_666_667),
            (-71.343_757_36, -17.646_944_44),
            (-72.010_247_35, -17.031_111_11),
            (-76.221_967_02, -13.733_055_56),
            (123.308_127_2, 9.311_944_444),
            (125.154_240_3, 6.086_111_111),
            (154.671_967, -5.431_944_444),
            (143.206_537_1, -9.068_333_333),
            (146.984_746_8, -6.741_111_111),
            (145.800_353_4, -5.213_333_333),
            (18.668_786_81, 54.393_333_33),
            (18.538_457_01, 54.533_333_33),
            (-67.157_067_14, 18.429_444_44),
            (-66.700_353_36, 18.481_388_89),
            (-67.156_890_46, 18.213_888_89),
            (-7.926_030_624, 37.010_555_56),
            (-151.75, -16.516_666_67),
            (28.816_843_35, 45.191_111_11),
            (61.559_187_28, 69.756_111_11),
            (177.538_633_7, 64.744_166_67),
            (170.277_090_7, 69.701_666_67),
            (-16.071_967_02, 14.129_444_44),
            (-16.268_080_09, 12.589_722_22),
            (15.623_733_8, 78.226_111_11),
            (156.838_810_4, -8.101_388_889),
            (157.726_030_6, -8.499_722_222),
            (42.541_107_18, -0.374_166_667),
            (13.520_200_24, 59.375_277_78),
            (13.159_363_96, 58.509_166_67),
            (21.251_766_78, 64.678_333_33),
            (20.267_726_74, 63.816_666_67),
            (-72.256_007_07, 21.762_777_78),
            (100.569_670_2, 7.228_611_111),
            (27.957_243_82, 40.354_166_67),
            (36.340_400_47, 41.299_722_22),
            (35.142_873_97, 42.023_333_33),
            (39.736_513_55, 41.005_555_56),
            (33.541_460_54, 44.618_888_89),
            (-135.322_320_4, 59.450_833_33),
            (-146.357_067_1, 61.103_611_11),
            (-84.986_690_22, 29.7275),
            (-76.474_263_84, 38.965),
            (-76.071_083_63, 38.574_166_67),
            (-122.783_686_7, 45.605_833_33),
            (-122.637_750_3, 47.5625),
            (-69.102_120_14, 44.103_055_56),
            (-122.001_413_4, 36.966_388_89),
            (-76.239_517_08, 36.7225),
            (-64.187_750_29, 10.474_166_67),
            (106.675_147_2, 20.867_222_22),
            (19.910_572_060_487_087, 39.621_950_140_387_334),
            (30.167_657_186_346_13, 31.334_923_292_880_035),
            (-5.824_954_241_841_614, 35.796_113_535_694_27),
            (-79.85, 43.25),
            (-83.03, 42.31),
            (-83.11, 42.28),
            (-80.93, 44.58),
            (-84.35, 46.51),
            (-83.93, 43.43),
            (-84.46, 45.65),
            (-84.35, 46.5),
            (-86.26, 43.23),
            (-87.33, 41.61),
            (-87.81, 42.36),
            (-88.56, 47.11),
            (-132.38, 56.46),
            (-132.95, 56.81),
            (24.56, 65.73),
            (21.58, 63.1),
            (22.23, 60.45),
            (21.01, 56.51),
            (4.11, 51.95),
            (-6.36, 58.18),
            (-9.16, 38.7),
            (-6.33, 36.8),
            (1.45, 38.9),
            (39.71, 47.16),
            (34.76, 32.06),
            (10.25, 36.8),
            (5.08, 36.75),
            (3.06, 36.76),
            (-16.51, 16.01),
            (3.3, 6.41),
            (40.73, -15.03),
            (42.75, 13.0),
            (39.46, 15.61),
            (34.95, 29.55),
            (47.96, 29.38),
            (72.83, 18.83),
            (72.93, 18.95),
            (76.23, 9.96),
            (80.3, 13.1),
            (88.31, 22.55),
            (98.4, 7.83),
            (100.35, 5.41),
            (98.68, 3.78),
            (110.41, -6.95),
            (123.58, -10.16),
            (110.35, 1.56),
            (113.96, 4.38),
            (116.06, 5.98),
            (118.11, 5.83),
            (119.4, -5.13),
            (125.61, 7.06),
            (118.75, 32.08),
            (114.28, 30.58),
            (112.98, 28.2),
            (135.16, 48.5),
            (158.65, 53.05),
            (12.135_453_47, -15.193_611_11),
            (-62.270_906_95, -38.791_388_89),
            (-57.890_223_79, -34.855_277_78),
            (-68.300_883_39, -54.809_444_44),
            (-65.033_333_33, -42.736_111_11),
            (-170.687_927, -14.274_166_67),
            (149.223_733_8, -21.108_333_33),
            (135.869_493_5, -34.718_333_33),
            (138.007_243_8, -33.176_944_44),
            (117.886_690_2, -35.031_666_67),
            (115.470_906_9, -20.725_833_33),
            (115.651_236_7, -33.315_277_78),
            (145.908_127_2, -41.052_777_78),
            (144.387_396_9, -38.126_666_67),
            (151.251_766_8, -23.83),
            (151.769_140_2, -32.9075),
            (150.893_580_7, -34.4625),
            (141.609_364, -38.349_166_67),
            (142.218_963_5, -10.585_555_56),
            (146.824_793_9, -19.250_833_33),
            (141.866_666_7, -12.67),
            (137.590_753_8, -33.038_333_33),
            (128.100_883_4, -15.451_388_89),
            (4.386_160_188, 50.886_111_11),
            (3.767_373_38, 51.114_444_44),
            (-39.025_677_27, -14.780_277_78),
            (-35.722_320_38, -9.678_888_889),
            (-35.2, -5.783_055_556),
            (-52.076_207_3, -32.056_111_11),
            (-40.335_100_12, -20.323_333_33),
            (-127.688_810_4, 52.350_833_33),
            (-53.986_866_9, 47.293_055_56),
            (-65.65, 47.616_666_67),
            (-64.437_220_26, 48.824_444_44),
            (-124.819_316_8, 49.23),
            (-124.524_793_9, 49.835),
            (-66.383_863_37, 50.206_388_89),
            (-60.203_003_53, 46.141_944_44),
            (-72.538_987_04, 46.335_833_33),
            (-66.120_906_95, 43.835_555_56),
            (-68.508_127_21, 48.477_777_78),
            (-69.568_080_09, 47.846_666_67),
            (-55.577_090_69, 51.366_666_67),
            (-63.787_043_58, 46.388_611_11),
            (-70.321_967_02, -18.473_055_56),
            (-70.205_653_71, -22.086_111_11),
            (109.070_553_6, 21.458_611_11),
            (113.001_943_5, 22.5025),
            (120.884_746_8, 27.998_333_33),
            (121.388_987, 37.571_111_11),
            (113.584_216_7, 22.239_722_22),
            (-74.217_020_02, 11.251_944_44),
            (-77.053_356_89, 3.883_055_556),
            (-23.503_180_21, 14.944_722_22),
            (-83.166_666_67, 8.637_777_778),
            (-80.453_710_25, 22.14),
            (-77.133_510_01, 20.3375),
            (-81.537_043_58, 23.051_388_89),
            (-75.856_713_78, 20.001_666_67),
            (7.192_873_969, 53.346_111_11),
            (9.436_866_902, 54.803_333_33),
            (8.122_143_698, 53.53),
            (8.433_863_369, 55.465_555_56),
            (10.386_866_9, 55.4175),
            (9.776_737_338, 54.906_944_44),
            (14.687_750_29, 55.096_111_11),
            (-71.086_513_55, 18.212_222_22),
            (-71.654_947, 17.925_277_78),
            (-0.636_690_224, 35.7125),
            (-8.387_926_973, 43.363_055_56),
            (-2.471_260_306, 36.832_222_22),
            (-5.688_633_687, 43.558_611_11),
            (-1.986_866_902, 43.322_777_78),
            (-3.804_946_996, 43.442_222_22),
            (1.220_200_236, 41.096_111_11),
            (25.454_593_64_f64, 65.015_833_33),
            (-1.493_757_362, 43.519_722_22),
            (1.575_500_589, 50.723_611_11),
            (-4.471_436_985, 48.380_555_56),
            (7.009_187_279, 43.548_055_56),
            (-1.617_550_059, 49.652_222_22),
            (1.085_983_51, 49.926_388_89),
            (-1.601_060_071, 48.834_722_22),
            (-1.157_773_852, 46.146_666_67),
            (-3.352_120_141, 47.734_166_67),
            (-3.834_923_439, 48.585_277_78),
            (-0.953_003_534, 45.949_166_67),
            (5.904_770_318, 43.110_555_56),
            (9.500_883_392, 0.288_333_333),
            (-2.074_617_197, 57.142_222_22),
            (-3.007_243_816, 53.436_388_89),
            (-4.154_063_604, 50.364_722_22),
            (-1.1, 50.8075),
            (41.650_530_04, 41.648_888_89),
            (24.401_943_46, 40.931_388_89),
            (26.137_750_29, 38.377_222_22),
            (22.108_127_21, 37.022_777_78),
            (21.734_923_44, 38.254_444_44),
            (22.936_690_22, 39.352_777_78),
            (-52.119_140_16, 70.674_722_22),
            (-88.604_063_6, 15.728_333_33),
            (13.834_746_76, 44.871_666_67),
            (14.422_320_38, 45.3275),
            (16.425_500_59, 43.515),
            (114.555_300_4, -3.321_944_444),
            (107.627_090_7, -2.75),
            (92.723_910_48, 11.672_222_22),
            (70.222_320_38, 23.013_611_11),
            (79.822_320_38, 11.914_166_67),
            (-8.424_440_518, 51.901_111_11),
            (-9.043_757_362, 53.27),
            (50.836_866_9, 28.984_722_22),
            (13.492_343_93, 43.618_333_33),
            (16.855_300_35, 41.136_944_44),
            (9.107_597_173, 39.204_166_67),
            (9.517_903_416, 40.922_777_78),
            (14.223_733_8, 42.467_777_78),
            (15.643_757_36, 38.124_444_44),
            (12.503_886_93, 38.013_611_11),
            (140.742_874, 40.831_388_89),
            (140.709_010_6, 41.787_777_78),
            (130.568_786_8, 31.5925),
            (133.557_067_1, 33.524_166_67),
            (144.352_296_8, 42.988_611_11),
            (133.259_540_6, 33.970_833_33),
            (131.676_030_6, 33.272_222_22),
            (130.901_060_1, 33.934_444_44),
            (141.653_356_9, 42.6375),
            (137.222_673_7, 36.757_222_22),
            (131.237_750_3, 33.938_333_33),
            (40.123_027_09, -3.213_611_111),
            (81.203_886_93, 8.558_333_333),
            (21.134_216_73, 55.687_222_22),
            (-9.242_697_291, 32.3075),
            (-116.622_850_4, 31.850_833_33),
            (-110.868_786_8, 27.919_166_67),
            (-104.300_883_4, 19.070_555_56),
            (-95.201_943_46, 16.157_222_22),
            (145.734_923_4, 15.225_833_33),
            (-17.041_813_9, 20.9075),
            (15.153_710_25, -26.637_777_78),
            (-83.756_890_46, 12.011_944_44),
            (6.171_613_663, 62.4725),
            (29.717_726_74, 70.634_166_67),
            (14.372_673_73, 67.288_888_89),
            (23.671_083_63, 70.667_222_22),
            (5.255_653_71, 59.412_222_22),
            (30.055_653_71, 69.728_333_33),
            (7.733_333_333, 63.115),
            (14.123_733_8, 66.315),
            (7.157_420_495, 62.736_388_89),
            (13.186_866_9, 65.851_944_44),
            (17.418_610_13, 68.438_611_11),
            (5.737_220_259, 58.978_888_89),
            (29.737_573_62, 70.071_111_11),
            (31.103_886_93, 70.373_333_33),
            (174.037_750_3, -39.057_222_22),
            (178.022_497_1, -38.6725),
            (171.20053, -42.444_722_22),
            (176.918_080_1, -39.475),
            (176.174_087_2, -37.659_444_44),
            (174.989_517_1, -39.944_166_67),
            (171.591_283_9, -41.750_277_78),
            (174.342_697_3, -35.751_111_11),
            (171.254_240_3, -44.389_166_67),
            (-81.274_617_2, -4.573_055_556),
            (123.619_846_9, 12.368_055_56),
            (120.274_793_9, 14.808_333_33),
            (150.451_060_1, -10.312_777_78),
            (150.786_690_2, -2.584_722_222),
            (155.626_914, -6.215_277_778),
            (152.185_100_1, -4.241_111_111),
            (141.292_343_9, -2.683_611_111),
            (-66.610_247_35, 17.968_055_56),
            (-8.867_020_024, 37.942_777_78),
            (-28.621_967_02, 38.53),
            (40.556_360_42, 64.5425),
            (33.041_460_54, 68.9725),
            (128.872_850_4, 71.643_055_56),
            (42.535_276_8, 16.890_277_78),
            (45.0, 10.440_833_33),
            (-57.001_766_78, 5.951_666_667),
            (13.001_590_11, 55.625_555_56),
            (17.192_697_29, 60.684_444_44),
            (12.85, 56.655),
            (12.687_573_62, 56.033_333_33),
            (17.118_610_13, 61.721_666_67),
            (16.369_140_16, 56.659_166_67),
            (18.725_853_95, 63.276_111_11),
            (15.3, 56.174_722_22),
            (17.089_340_4, 61.308_333_33),
            (16.651_943_46, 57.755_833_33),
            (18.274_617_2, 57.635_555_56),
            (27.507_950_53, 40.9675),
            (39.103_180_21, -5.065_555_556),
            (32.607_420_49, 46.618_611_11),
            (-57.842_167_26, -34.471_666_67),
            (-145.756_360_4, 60.55),
            (-131.671_260_3, 55.346_944_44),
            (-68.769_846_88, 44.791_944_44),
            (-121.323_027_1, 37.950_555_56),
            (-73.176_383_98, 41.1725),
            (-72.909_540_64_f64, 41.286_388_89),
            (-80.108_657_24, 26.084_444_44),
            (-81.122_497_06, 32.110_833_33),
            (-70.239_517_08, 43.653_333_33),
            (-89.088_457_01, 30.358_611_11),
            (-70.768_610_13, 43.0875),
            (-74.137_220_26, 40.7),
            (-123.826_207_3, 46.189_444_44),
            (-80.108_657_24, 26.084_444_44),
            (-97.404_593_64_f64, 27.812_777_78),
            (-88.537_220_26, 30.351_388_89),
            (-122.404_240_3, 47.267_222_22),
            (-94.084_216_73, 30.077_777_78),
            (-122.900_706_7, 47.053_333_33),
            (-123.435_100_1, 48.130_833_33),
            (-122.753_180_2, 48.114_444_44),
            (-67.993_050_65, 10.477_222_22),
            (49.143_757_36, 14.522_222_22),
            (27.904_770_32_f64, -33.025_277_78),
            (21.418_256_77, -34.375_277_78),
            (32.056_183_75, -28.804_722_22),
            (-80.1, 42.15),
            (-83.86, 43.6),
            (-87.88, 43.03),
            (-124.21, 43.36),
            (-135.33, 57.05),
            (-152.4, 57.78),
            (13.569_316_84, -12.336_944_44),
            (54.372_673_73, 24.525),
            (-67.459_893_99, -45.855_833_33),
            (-57.533_333_33, -38.042_777_78),
            (145.775_500_6, -16.929_722_22),
            (122.209_187_3, -18.0025),
            (146.367_550_1, -41.167_777_78),
            (147.335_806_8, -42.880_277_78),
            (4.293_757_362, 51.297_777_78),
            (27.888_633_69, 43.194_444_44),
            (-88.201_943_46, 17.479_722_22),
            (-64.776_383_98, 32.291_111_11),
            (-48.484_746_76, -1.451_666_667),
            (-48.519_140_16, -25.500_833_33),
            (-51.224_087_16, -30.0175),
            (-34.868_963_49, -8.053_611_111),
            (-38.504_770_32_f64, -12.958_611_11),
            (-46.300_530_04, -23.968_888_89),
            (-63.118_963_49, 46.231_666_67),
            (-63.574_440_52, 44.656_944_44),
            (-123.926_384, 49.169_444_44),
            (-71.209_010_6, 46.805_833_33),
            (-123.406_537_1, 48.431_111_11),
            (-130.337_043_6, 54.309_722_22),
            (-66.059_893_99, 45.267_777_78),
            (-70.403_710_25, -23.650_277_78),
            (-70.151_766_78, -20.202_777_78),
            (-72.954_416_96, -41.483_611_11),
            (110.274_970_6, 20.027_777_78),
            (121.553_356_9, 29.866_666_67),
            (118.020_023_6, 24.45),
            (-3.966_666_667, 5.233_055_556),
            (9.685_630_153, 4.055),
            (11.826_914_02, -4.784_444_444),
            (-74.756_183_75, 10.967_222_22),
            (43.243_227_33, -11.701_388_89),
            (-82.756_007_07, 23.006_388_89),
            (33.639_340_4, 34.924_166_67),
            (33.017_726_74, 34.65),
            (8.751_060_071, 53.0975),
            (9.958_480_565, 53.524_722_22),
            (43.135_630_15, 11.601_944_44),
            (10.005_300_35, 57.061_111_11),
            (9.740_577_15, 55.558_055_56),
            (-0.488_280_33, 38.335_277_78),
            (-3.026_914_016, 43.3425),
            (-0.318_433_451, 39.444_166_67),
            (-60.070_730_27, -51.955_555_56),
            (8.738_810_365, 41.92),
            (9.451_943_463, 42.7),
            (-0.553_180_212, 44.865_277_78),
            (1.850_176_678, 50.965_833_33),
            (2.170_906_949, 51.021_666_67),
            (0.235_100_118, 49.422_222_22),
            (9.433_686_69, 0.400_833_333),
            (8.785_276_796, -0.711_944_444),
            (-5.891_107_185, 54.620_555_56),
            (1.322_143_698, 51.120_833_33),
            (-4.234_746_761, 57.486_666_67),
            (-1.738_457_008, 4.884_166_667),
            (-61.727_090_69, 15.996_388_89),
            (-61.538_457_01, 16.233_888_89),
            (-16.570_376_91, 13.444_444_44),
            (9.738_103_651, 1.824_166_667),
            (25.141_107_18, 35.345_555_56),
            (22.917_726_74, 40.635),
            (-52.336_160_19, 4.935_277_778),
            (-52.624_263_84, 5.158_888_889),
            (-58.167_196_7, 6.819_444_444),
            (-87.940_223_79, 15.833_333_33),
            (15.219_316_84, 44.1175),
            (113.916_666_7, -7.616_666_667),
            (124.825_853_9, 1.481_944_444),
            (117.216_666_7, -1.05),
            (72.206_007_07, 21.77),
            (83.287_220_26, 17.693_333_33),
            (-8.633_333_333, 52.662_777_78),
            (56.204_240_28, 27.140_833_33),
            (-21.837_926_97, 64.148_333_33),
            (-14.004_240_28, 65.262_777_78),
            (13.754_240_28, 45.645),
            (132.421_437, 34.365_277_78),
            (135.238_103_7, 34.684_166_67),
            (129.859_540_6, 32.740_277_78),
            (141.016_666_7, 43.196_944_44),
            (139.788_457, 35.624_722_22),
            (-10.793_757_36, 6.345_555_556),
            (79.850_176_68, 6.951_388_889),
            (-7.600_176_678, 33.608_888_89),
            (7.420_906_949, 43.731_944_44),
            (-99.902_473_5, 16.844_444_44),
            (-106.393_404, 23.192_222_22),
            (-97.833_686_69, 22.236_944_44),
            (34.833_510_01, -19.819_166_67),
            (32.557_067_14, -25.972_777_78),
            (-16.021_436_98, 18.035_277_78),
            (-62.219_846_88, 16.703_333_33),
            (-61.056_890_46, 14.599_166_67),
            (166.425_853_9, -22.259_722_22),
            (7.003_180_212, 4.769_166_667),
            (-87.169_140_16, 12.481_944_44),
            (4.292_873_969, 51.927_222_22),
            (5.319_670_2, 60.396_944_44),
            (18.968_786_81, 69.655_833_33),
            (10.388_987_04, 63.437_777_78),
            (173.271_967, -41.259_722_22),
            (58.409_010_6, 23.606_666_67),
            (123.922_673_7, 10.306_388_89),
            (122.071_437, 6.902_777_778),
            (147.151_060_1, -9.467_222_222),
            (143.65053, -3.57),
            (-8.618_610_13, 41.141_111_11),
            (-25.658_833_92, 37.736_944_44),
            (-149.569_670_2, -17.531_111_11),
            (51.555_653_71, 25.298_055_56),
            (20.455_477_03, 54.7),
            (131.887_750_3, 43.094_444_44),
            (28.726_383_98, 60.705),
            (37.221_613_66, 19.615_833_33),
            (45.340_930_51, 2.028_888_889),
            (-55.138_987_04, 5.82),
            (11.870_023_56, 57.689_166_67),
            (22.158_303_89, 65.578_888_89),
            (16.225_677_27, 58.610_277_78),
            (1.284_923_439, 6.139_166_667),
            (27.153_886_93, 38.443_888_89),
            (120.307_067_1, 22.565_277_78),
            (120.503_886_9, 24.258_333_33),
            (30.737_043_58, 46.501_111_11),
            (-56.204_240_28, -34.900_555_56),
            (-134.670_023_6, 58.379_166_67),
            (-165.425_147_2, 64.498_333_33),
            (-155.068_610_1, 19.733_333_33),
            (-122.500_353_4, 48.740_555_56),
            (-95.202_120_14, 29.739_166_67),
            (-97.384_570_08, 25.957_222_22),
            (-122.96702, 46.112_777_78),
            (-61.242_873_97, 13.169_166_67),
            (-66.940_223_79, 10.602_777_78),
            (-71.588_280_33, 10.683_611_11),
            (108.223_203_8, 16.082_222_22),
            (168.305_830_4, -17.747_222_22),
            (-171.757_950_5, -13.828_333_33),
            (42.935_276_8, 14.833_611_11),
            (-75.7, 45.43),
            (-78.88, 42.88),
            (-81.71, 41.5),
            (-88.01, 44.51),
            (-92.1, 46.76),
            (-124.18, 40.8),
            (13.250_883_39, -8.783_888_889),
            (-68.273_557_13, 12.148_333_33),
            (-63.043_757_36, 18.014_444_44),
            (138.507_950_5, -34.799_166_67),
            (153.168_433_5, -27.3825),
            (118.573_203_8, -20.3175),
            (91.825_853_95, 22.268_888_89),
            (-59.624_087_16, 13.106_944_44),
            (-73.524_617_2, 45.543_611_11),
            (-70.904_770_32_f64, -53.168_333_33),
            (-73.226_560_66, -39.816_666_67),
            (121.650_353_4, 38.933_611_11),
            (119.30053, 26.0475),
            (120.31702, 36.095_833_33),
            (121.487_220_3, 31.221_944_44),
            (116.704_063_6, 23.354_722_22),
            (-84.804_240_28, 9.981_666_667),
            (10.156_890_46, 54.330_833_33),
            (-61.385_983_51, 15.296_388_89),
            (-69.875_853_95, 18.475_277_78),
            (-0.985_983_51, 37.589_444_44),
            (-8.726_207_303, 42.2425),
            (-16.226_560_66, 28.474_722_22),
            (24.690_753_83, 59.46),
            (178.421_083_6, -18.1325),
            (6.633_333_333, 43.270_555_56),
            (-4.303_180_212, 55.863_055_56),
            (-1.424_440_518, 50.9025),
            (-5.357_243_816, 36.136_944_44),
            (-13.709_893_99, 9.516_388_889),
            (-15.572_673_73, 11.858_333_33),
            (24.009_717_31, 35.518_055_56),
            (21.318_610_13, 37.646_388_89),
            (-90.841_283_86, 13.915_555_56),
            (114.156_183_7, 22.321_111_11),
            (-72.339_693_76, 18.565_833_33),
            (112.723_910_5, -7.206_388_889),
            (-6.206_007_067, 53.344_444_44),
            (-7.118_786_808, 52.266_388_89),
            (35.018_256_77, 32.8225),
            (10.301_943_46, 43.555_833_33),
            (13.938_103_65, 40.745_277_78),
            (-76.824_793_88, 17.981_666_67),
            (130.854_240_3, 33.9225),
            (39.622_143_7, -4.053_055_556),
            (104.920_906_9, 11.583_055_56),
            (35.519_493_52, 33.905),
            (73.507_067_14, 4.175),
            (-96.133_686_69, 19.208_333_33),
            (96.168_786_81, 16.765_833_33),
            (174.789_870_4, -41.2775),
            (14.585_806_83, 53.430_555_56),
            (39.159_010_6, 21.458_611_11),
            (-17.425_147_23, 14.682_222_22),
            (103.722_143_7, 1.292_777_778),
            (-13.207_950_53, 8.494_166_667),
            (18.109_363_96, 59.335),
            (100.569_140_2, 13.606_944_44),
            (26.521_967_02, 40.264_722_22),
            (-149.887_750_3, 61.235_555_56),
            (-118.200_706_7, 33.748_888_89),
            (-122.301_236_7, 37.799_444_44),
            (-81.559_187_28, 30.380_833_33),
            (-75.134_570_08, 39.895_277_78),
            (-79.923_557_13, 32.822_222_22),
            (-71.324_440_52, 41.4825),
            (106.721_790_3, 10.793_888_89),
            (44.989_693_76, 12.795_555_56),
            (31.023_380_45, -29.881_111_11),
            (25.635_276_8, -33.961_388_89),
            (25.635_276_8, -33.961_388_89),
            (-83.03, 42.33),
            (-90.16, 35.06),
            (-90.2, 38.71),
            (24.96, 60.16),
            (30.3, 59.93),
            (-70.038_810_37, 12.52),
            (55.269_316_84, 25.267_222_22),
            (-58.369_670_2, -34.599_166_67),
            (130.854_947, -12.470_277_78),
            (144.917_196_7, -37.832_777_78),
            (115.855_477, -31.965_277_78),
            (151.189_163_7, -33.862_222_22),
            (2.422_320_377, 6.346_666_667),
            (-77.321_260_31, 25.076_666_67),
            (-43.191_813_9, -22.883_055_56),
            (-123.071_437, 49.297_777_78),
            (-64.703_710_25, 44.043_333_33),
            (-71.619_140_16, -33.035_277_78),
            (113.409_364, 23.094_166_67),
            (117.456_537_1, 39.009_444_44),
            (-4.021_260_306, 5.283_333_333),
            (8.553_003_534, 53.563_611_11),
            (12.117_903_42, 54.1525),
            (12.584_040_05, 55.726_111_11),
            (-79.902_473_5, -2.284_166_667),
            (32.306_007_07, 31.253_333_33),
            (2.168_786_808, 41.354_722_22),
            (-4.418_256_773, 36.709_444_44),
            (2.625_323_91, 39.551_111_11),
            (0.173_733_804, 49.466_944_44),
            (5.341_283_863, 43.329_444_44),
            (7.285_630_153, 43.693_888_89),
            (-0.067_196_702, 51.502_777_78),
            (22.567_550_06, 36.76),
            (28.233_510_01, 36.443_611_11),
            (18.076_383_98, 42.66),
            (11.775_677_27, 42.098_888_89),
            (13.369_846_88, 38.130_833_33),
            (8.489_517_079, 44.311_666_67),
            (12.240_577_15, 45.453_055_56),
            (-77.935_453_47, 18.4675),
            (135.433_863_4, 34.635_833_33),
            (139.667_373_4, 35.436_388_89),
            (24.088_103_65, 57.007_777_78),
            (-109.900_706_7, 22.883_888_89),
            (14.541_283_86, 35.826_111_11),
            (4.824_087_161, 52.413_055_56),
            (10.734_570_08, 59.897_222_22),
            (174.769_493_5, -36.836_388_89),
            (66.973_733_8, 24.835),
            (-79.885_100_12, 9.373_333_333),
            (120.943_404, 14.524_166_67),
            (-66.091_283_86, 18.436_111_11),
            (28.993_404, 41.012_777_78),
            (121.374_617_2, 25.151_944_44),
            (39.293_404, -6.834_444_444),
            (-88.037_750_29, 30.711_388_89),
            (-118.259_717_3, 33.731_944_44),
            (-117.157_243_8, 32.684_444_44),
            (-122.400_883_4, 37.788_611_11),
            (-80.167_020_02, 25.775),
            (-82.436_160_19, 27.93),
            (-157.873_733_8, 21.309_444_44),
            (-71.035_453_47, 42.363_611_11),
            (-76.555_653_71, 39.2325),
            (-74.024_263_84, 40.688_333_33),
            (-94.817_903_42, 29.304_166_67),
            (-76.292_520_61, 36.901_944_44),
            (-122.359_717_3, 47.602_222_22),
            (18.435_276_8, -33.909_166_67),
            (-79.38, 43.61),
            (-87.6, 41.88),
        ])?;

        assert_eq!(
            result[0],
            MultiPointCollection::from_data(
                coordinates,
                vec![Default::default(); 1081],
                HashMap::new(),
            )?
        );

        Ok(())
    }

    #[tokio::test]
    async fn plain_data() -> Result<()> {
        let dataset_information = OgrSourceDataset {
            file_name: "test-data/vector/data/plain_data.csv".into(),
            layer_name: "plain_data".to_string(),
            data_type: None,
            time: OgrSourceDatasetTimeType::None,
            columns: Some(OgrSourceColumnSpec {
                x: "".to_string(),
                y: None,
                float: vec!["b".to_string()],
                int: vec!["a".to_string()],
                text: vec!["c".to_string()],
            }),
            force_ogr_time_filter: false,
            force_ogr_spatial_filter: false,
            on_error: OgrSourceErrorSpec::Ignore,
            provenance: None,
        };

        let info = StaticMetaData {
            loading_info: dataset_information,
            result_descriptor: VectorResultDescriptor {
                data_type: VectorDataType::MultiPoint,
                spatial_reference: SpatialReferenceOption::Unreferenced,
                columns: [
                    ("a".to_string(), FeatureDataType::Int),
                    ("b".to_string(), FeatureDataType::Float),
                    ("c".to_string(), FeatureDataType::Text),
                ]
                .iter()
                .cloned()
                .collect(),
            },
        };

        let query_processor = OgrSourceProcessor::<NoGeometry>::new(Box::new(info));

        let context = MockQueryContext::new(usize::MAX);
        let query = query_processor
            .query(
                QueryRectangle {
                    bbox: BoundingBox2D::new((0., 0.).into(), (1., 1.).into())?,
                    time_interval: Default::default(),
                    spatial_resolution: SpatialResolution::new(1., 1.)?,
                },
                &context,
            )
            .await
            .unwrap();

        let result: Vec<DataCollection> = query.try_collect().await?;

        assert_eq!(result.len(), 1);

        assert_eq!(
            result[0],
            DataCollection::from_data(
                vec![],
                vec![Default::default(); 2],
                [
                    (
                        "a".to_string(),
                        FeatureData::NullableInt(vec![Some(1), Some(2)])
                    ),
                    (
                        "b".to_string(),
                        FeatureData::NullableFloat(vec![Some(5.4), None])
                    ),
                    (
                        "c".to_string(),
                        FeatureData::NullableText(vec![
                            Some("foo".to_string()),
                            Some("bar".to_string())
                        ])
                    ),
                ]
                .iter()
                .cloned()
                .collect(),
            )?
        );

        Ok(())
    }

    #[tokio::test]
    #[allow(clippy::too_many_lines)]
    async fn chunked() -> Result<()> {
        let id = DatasetId::Internal {
            dataset_id: InternalDatasetId::new(),
        };
        let mut exe_ctx = MockExecutionContext::default();
        exe_ctx.add_meta_data(
            id.clone(),
            Box::new(StaticMetaData {
                loading_info: OgrSourceDataset {
                    file_name: "test-data/vector/data/ne_10m_ports/ne_10m_ports.shp".into(),
                    layer_name: "ne_10m_ports".to_string(),
                    data_type: Some(VectorDataType::MultiPoint),
                    time: OgrSourceDatasetTimeType::None,
                    columns: None,
                    force_ogr_time_filter: false,
                    force_ogr_spatial_filter: false,
                    on_error: OgrSourceErrorSpec::Ignore,
                    provenance: None,
                },
                result_descriptor: VectorResultDescriptor {
                    data_type: VectorDataType::MultiPoint,
                    spatial_reference: SpatialReference::epsg_4326().into(),
                    columns: Default::default(),
                },
            }),
        );

        let source = OgrSource {
            params: OgrSourceParameters {
                dataset: id.clone(),
                attribute_projection: None,
            },
        }
        .boxed()
        .initialize(&exe_ctx)
        .await?;

        assert_eq!(
            source.result_descriptor().data_type,
            VectorDataType::MultiPoint
        );
        assert_eq!(
            source.result_descriptor().spatial_reference,
            SpatialReference::epsg_4326().into()
        );

        let query_processor = source.query_processor()?.multi_point().unwrap();

        let query_bbox = BoundingBox2D::new((-9.45, 47.64).into(), (10.00, 63.43).into())?;

        let expected_multipoints = MultiPoint::many(vec![
            (2.933_686_69, 51.23),
            (3.204_593_64_f64, 51.336_388_89),
            (8.707_243_816, 53.864_722_22),
            (9.835_806_832, 54.473_611_11),
            (8.489_517_079, 53.4875),
            (7.368_963_486, 53.096_388_89),
            (9.504_416_961, 55.251_111_11),
            (9.868_433_451, 55.854_166_67),
            (9.493_404_005, 55.492_777_78),
            (9.551_943_463, 55.705_555_56),
            (0.073_380_448, 49.365_833_33),
            (0.369_493_522, 49.761_944_44),
            (-2.022_850_412, 48.644_444_44),
            (-4.756_713_781, 55.954_722_22),
            (-1.986_513_545, 50.714_444_44),
            (-5.053_533_569, 50.152_777_78),
            (-3.171_790_342, 55.9825),
            (-2.467_903_416, 56.704_444_44),
            (-2.984_746_761, 51.558_888_89),
            (-1.356_183_746, 54.906_944_44),
            (-1.157_067_138, 54.608_055_56),
            (-8.471_260_306, 54.271_666_67),
            (4.783_686_69, 52.958_055_56),
            (4.651_413_428, 51.805_833_33),
            (6.955_477_032, 53.320_555_56),
            (8.757_420_495, 58.454_166_67),
            (1.73, 52.61),
            (-2.96, 56.46),
            (-3.83, 57.83),
            (-3.08, 58.43),
            (-5.46, 56.41),
            (-4.46, 54.15),
            (-7.31, 55.),
            (-3.4, 54.86),
            (7.891_283_863, 54.1775),
            (8.692_167_256, 56.952_777_78),
            (-1.620_376_914, 49.646_388_89),
            (-0.326_383_981, 49.190_555_56),
            (-4.108_127_208, 47.989_444_44),
            (-2.756_360_424, 47.643_888_89),
            (-2.707_773_852, 51.498_888_89),
            (-0.285_100_118, 53.743_611_11),
            (-1.590_930_506, 54.965),
            (-1.440_930_506, 54.994_444_44),
            (0.685_806_832, 51.434_722_22),
            (-6.456_183_746, 52.341_111_11),
            (6.586_866_902, 53.218_333_33),
            (6.789_870_436, 58.088_611_11),
            (5.002_826_855, 61.597_777_78),
            (7.986_336_867, 58.141_944_44),
            (5.501_413_428, 59.78),
            (4.11, 51.95),
            (-6.36, 58.18),
            (4.386_160_188, 50.886_111_11),
            (3.767_373_38, 51.114_444_44),
            (7.192_873_969, 53.346_111_11),
            (9.436_866_902, 54.803_333_33),
            (8.122_143_698, 53.53),
            (8.433_863_369, 55.465_555_56),
            (9.776_737_338, 54.906_944_44),
            (1.575_500_589, 50.723_611_11),
            (-4.471_436_985, 48.380_555_56),
            (-1.617_550_059, 49.652_222_22),
            (1.085_983_51, 49.926_388_89),
            (-1.601_060_071, 48.834_722_22),
            (-3.352_120_141, 47.734_166_67),
            (-3.834_923_439, 48.585_277_78),
            (-2.074_617_197, 57.142_222_22),
            (-3.007_243_816, 53.436_388_89),
            (-4.154_063_604, 50.364_722_22),
            (-1.1, 50.8075),
            (-8.424_440_518, 51.901_111_11),
            (-9.043_757_362, 53.27),
            (6.171_613_663, 62.4725),
            (5.255_653_71, 59.412_222_22),
            (7.733_333_333, 63.115),
            (7.157_420_495, 62.736_388_89),
            (5.737_220_259, 58.978_888_89),
            (4.293_757_362, 51.297_777_78),
            (8.751_060_071, 53.0975),
            (9.958_480_565, 53.524_722_22),
            (9.740_577_15, 55.558_055_56),
            (1.850_176_678, 50.965_833_33),
            (2.170_906_949, 51.021_666_67),
            (0.235_100_118, 49.422_222_22),
            (-5.891_107_185, 54.620_555_56),
            (1.322_143_698, 51.120_833_33),
            (-4.234_746_761, 57.486_666_67),
            (-8.633_333_333, 52.662_777_78),
            (4.292_873_969, 51.927_222_22),
            (5.319_670_2, 60.396_944_44),
            (-4.303_180_212, 55.863_055_56),
            (-1.424_440_518, 50.9025),
            (-6.206_007_067, 53.344_444_44),
            (-7.118_786_808, 52.266_388_89),
            (8.553_003_534, 53.563_611_11),
            (0.173_733_804, 49.466_944_44),
            (-0.067_196_702, 51.502_777_78),
            (4.824_087_161, 52.413_055_56),
        ])?;

        let context1 = MockQueryContext::new(0);
        let query = query_processor
            .query(
                QueryRectangle {
                    bbox: query_bbox,
                    time_interval: Default::default(),
                    spatial_resolution: SpatialResolution::new(1., 1.)?,
                },
                &context1,
            )
            .await
            .unwrap();

        let result: Vec<MultiPointCollection> = query.try_collect().await?;

        assert_eq!(result.len(), 99);

        for (collection, expected_multi_point) in
            result.iter().zip(expected_multipoints.iter().cloned())
        {
            assert_eq!(collection.len(), 1);
            assert_eq!(
                collection,
                &MultiPointCollection::from_data(
                    vec![expected_multi_point],
                    vec![Default::default(); 1],
                    Default::default(),
                )?
            );
        }

        assert!(!result.last().unwrap().is_empty());

        // LARGER CHUNK
        let context = MockQueryContext::new(1_000);
        let query = query_processor
            .query(
                QueryRectangle {
                    bbox: query_bbox,
                    time_interval: Default::default(),
                    spatial_resolution: SpatialResolution::new(1., 1.)?,
                },
                &context,
            )
            .await
            .unwrap();

        let result: Vec<MultiPointCollection> = query.try_collect().await?;

        assert_eq!(result.len(), 4);
        assert_eq!(result[0].len(), 25);
        assert_eq!(result[1].len(), 25);
        assert_eq!(result[2].len(), 25);
        assert_eq!(result[3].len(), 24);

        assert_eq!(
            result[0],
            MultiPointCollection::from_data(
                expected_multipoints[0..25].to_vec(),
                vec![Default::default(); result[0].len()],
                Default::default(),
            )?
        );
        assert_eq!(
            result[1],
            MultiPointCollection::from_data(
                expected_multipoints[25..50].to_vec(),
                vec![Default::default(); result[1].len()],
                Default::default(),
            )?
        );
        assert_eq!(
            result[2],
            MultiPointCollection::from_data(
                expected_multipoints[50..75].to_vec(),
                vec![Default::default(); result[2].len()],
                Default::default(),
            )?
        );
        assert_eq!(
            result[3],
            MultiPointCollection::from_data(
                expected_multipoints[75..99].to_vec(),
                vec![Default::default(); result[3].len()],
                Default::default(),
            )?
        );

        Ok(())
    }

    #[tokio::test]
    async fn empty() {
        let dataset = DatasetId::Internal {
            dataset_id: InternalDatasetId::new(),
        };
        let mut exe_ctx = MockExecutionContext::default();
        exe_ctx.add_meta_data(
            dataset.clone(),
            Box::new(StaticMetaData {
                loading_info: OgrSourceDataset {
                    file_name: "test-data/vector/data/ne_10m_ports/ne_10m_ports.shp".into(),
                    layer_name: "ne_10m_ports".to_string(),
                    data_type: Some(VectorDataType::MultiPoint),
                    time: OgrSourceDatasetTimeType::None,
                    columns: None,
                    force_ogr_time_filter: false,
                    force_ogr_spatial_filter: false,
                    on_error: OgrSourceErrorSpec::Ignore,
                    provenance: None,
                },
                result_descriptor: VectorResultDescriptor {
                    data_type: VectorDataType::MultiPoint,
                    spatial_reference: SpatialReference::epsg_4326().into(),
                    columns: Default::default(),
                },
            }),
        );

        let source = OgrSource {
            params: OgrSourceParameters {
                dataset,
                attribute_projection: None,
            },
        }
        .boxed()
        .initialize(&exe_ctx)
        .await
        .unwrap();

        assert_eq!(
            source.result_descriptor().data_type,
            VectorDataType::MultiPoint
        );
        assert_eq!(
            source.result_descriptor().spatial_reference,
            SpatialReference::epsg_4326().into()
        );

        let query_processor = source.query_processor().unwrap().multi_point().unwrap();

        let query_bbox =
            BoundingBox2D::new((-180.0, -90.0).into(), (-180.00, -90.0).into()).unwrap();

        let context = MockQueryContext::new(0);
        let query = query_processor
            .query(
                QueryRectangle {
                    bbox: query_bbox,
                    time_interval: Default::default(),
                    spatial_resolution: SpatialResolution::new(1., 1.).unwrap(),
                },
                &context,
            )
            .await
            .unwrap();

        let result: Vec<MultiPointCollection> = query.try_collect().await.unwrap();

        assert_eq!(result.len(), 1);

        assert!(result[0].is_empty());
    }

    #[tokio::test]
    async fn polygon_gpkg() {
        let dataset = DatasetId::Internal {
            dataset_id: InternalDatasetId::new(),
        };
        let mut exe_ctx = MockExecutionContext::default();
        exe_ctx.add_meta_data(
            dataset.clone(),
            Box::new(StaticMetaData {
                loading_info: OgrSourceDataset {
                    file_name: "test-data/vector/data/germany_polygon.gpkg".into(),
                    layer_name: "test_germany".to_owned(),
                    data_type: Some(VectorDataType::MultiPolygon),
                    time: OgrSourceDatasetTimeType::None,
                    columns: Some(OgrSourceColumnSpec {
                        x: "".to_owned(),
                        y: None,
                        int: vec![],
                        float: vec![],
                        text: vec![],
                    }),
                    force_ogr_time_filter: false,
                    force_ogr_spatial_filter: false,
                    on_error: OgrSourceErrorSpec::Abort,
                    provenance: None,
                },
                result_descriptor: VectorResultDescriptor {
                    data_type: VectorDataType::MultiPolygon,
                    spatial_reference: SpatialReference::epsg_4326().into(),
                    columns: Default::default(),
                },
            }),
        );

        let source = OgrSource {
            params: OgrSourceParameters {
                dataset,
                attribute_projection: None,
            },
        }
        .boxed()
        .initialize(&exe_ctx)
        .await
        .unwrap();

        assert_eq!(
            source.result_descriptor().data_type,
            VectorDataType::MultiPolygon
        );
        assert_eq!(
            source.result_descriptor().spatial_reference,
            SpatialReference::epsg_4326().into()
        );

        let query_processor = source.query_processor().unwrap().multi_polygon().unwrap();

        let query_bbox = BoundingBox2D::new((-180.0, -90.0).into(), (180.00, 90.0).into()).unwrap();

        let context = MockQueryContext::new(1024 * 1024);
        let query = query_processor
            .query(
                QueryRectangle {
                    bbox: query_bbox,
                    time_interval: Default::default(),
                    spatial_resolution: SpatialResolution::new(1., 1.).unwrap(),
                },
                &context,
            )
            .await
            .unwrap();

        let result: Vec<MultiPolygonCollection> = query.try_collect().await.unwrap();

        assert_eq!(result.len(), 1);
        let result = result.into_iter().next().unwrap();

        assert_eq!(result.len(), 1);
        assert_eq!(result.feature_offsets().len(), 2);
        assert_eq!(result.polygon_offsets().len(), 23);
        assert_eq!(result.ring_offsets().len(), 23);
        assert_eq!(result.coordinates().len(), 3027);

        assert_eq!(
            result.coordinates()[0],
            (13.815_724_731_000_074, 48.766_430_156_000_055).into()
        );
    }

    #[tokio::test]
    async fn points_csv() {
        let dataset = DatasetId::Internal {
            dataset_id: InternalDatasetId::new(),
        };
        let mut exe_ctx = MockExecutionContext::default();
        exe_ctx.add_meta_data(
            dataset.clone(),
            Box::new(StaticMetaData {
                loading_info: OgrSourceDataset {
                    file_name: "test-data/vector/data/points.csv".into(),
                    layer_name: "points".to_owned(),
                    data_type: Some(VectorDataType::MultiPoint),
                    time: OgrSourceDatasetTimeType::None,
                    columns: Some(OgrSourceColumnSpec {
                        x: "x".to_owned(),
                        y: Some("y".to_owned()),
                        int: vec!["num".to_owned()],
                        float: vec![],
                        text: vec!["txt".to_owned()],
                    }),
                    force_ogr_time_filter: false,
                    force_ogr_spatial_filter: false,
                    on_error: OgrSourceErrorSpec::Abort,
                    provenance: None,
                },
                result_descriptor: VectorResultDescriptor {
                    data_type: VectorDataType::MultiPoint,
                    spatial_reference: SpatialReference::epsg_4326().into(),
                    columns: [
                        ("num".to_string(), FeatureDataType::Int),
                        ("txt".to_string(), FeatureDataType::Text),
                    ]
                    .iter()
                    .cloned()
                    .collect(),
                },
            }),
        );

        let source = OgrSource {
            params: OgrSourceParameters {
                dataset,
                attribute_projection: None,
            },
        }
        .boxed()
        .initialize(&exe_ctx)
        .await
        .unwrap();

        assert_eq!(
            source.result_descriptor().data_type,
            VectorDataType::MultiPoint
        );
        assert_eq!(
            source.result_descriptor().spatial_reference,
            SpatialReference::epsg_4326().into()
        );

        let query_processor = source.query_processor().unwrap().multi_point().unwrap();

        let query_bbox = BoundingBox2D::new((-180.0, -90.0).into(), (180.00, 90.0).into()).unwrap();

        let context = MockQueryContext::new(1024 * 1024);
        let query = query_processor
            .query(
                QueryRectangle {
                    bbox: query_bbox,
                    time_interval: Default::default(),
                    spatial_resolution: SpatialResolution::new(1., 1.).unwrap(),
                },
                &context,
            )
            .await
            .unwrap();

        let result: Vec<MultiPointCollection> = query.try_collect().await.unwrap();

        assert_eq!(result.len(), 1);
        let result = result.into_iter().next().unwrap();

        let pc = MultiPointCollection::from_data(
            MultiPoint::many(vec![vec![(1.1, 2.2)], vec![(3.3, 4.4)]]).unwrap(),
            vec![TimeInterval::default(), TimeInterval::default()],
            {
                let mut map = HashMap::new();
                map.insert("num".into(), FeatureData::Int(vec![42, 815]));
                map.insert(
                    "txt".into(),
                    FeatureData::Text(vec!["foo".to_owned(), "bar".to_owned()]),
                );
                map
            },
        )
        .unwrap();

        assert_eq!(result, pc);
    }

    #[tokio::test]
    async fn points_date_csv() {
        let dataset = DatasetId::Internal {
            dataset_id: InternalDatasetId::new(),
        };
        let mut exe_ctx = MockExecutionContext::default();
        exe_ctx.add_meta_data(
            dataset.clone(),
            Box::new(StaticMetaData {
                loading_info: OgrSourceDataset {
                    file_name: "test-data/vector/data/lonlat_date.csv".into(),
                    layer_name: "lonlat_date".to_owned(),
                    data_type: Some(VectorDataType::MultiPoint),
                    time: OgrSourceDatasetTimeType::Start {
                        start_field: "Date".to_owned(),
                        start_format: OgrSourceTimeFormat::Custom {
                            custom_format: "%d.%m.%Y".to_owned(),
                        },
                        duration: OgrSourceDurationSpec::Value(TimeStep {
                            granularity: TimeGranularity::Seconds,
                            step: 84,
                        }),
                    },
                    columns: Some(OgrSourceColumnSpec {
                        x: "Longitude".to_owned(),
                        y: Some("Latitude".to_owned()),
                        int: vec![],
                        float: vec![],
                        text: vec!["Name".to_owned()],
                    }),
                    force_ogr_time_filter: false,
                    force_ogr_spatial_filter: false,
                    on_error: OgrSourceErrorSpec::Abort,
                    provenance: None,
                },
                result_descriptor: VectorResultDescriptor {
                    data_type: VectorDataType::MultiPoint,
                    spatial_reference: SpatialReference::epsg_4326().into(),
                    columns: [("Name".to_string(), FeatureDataType::Text)]
                        .iter()
                        .cloned()
                        .collect(),
                },
            }),
        );

        let source = OgrSource {
            params: OgrSourceParameters {
                dataset,
                attribute_projection: None,
            },
        }
        .boxed()
        .initialize(&exe_ctx)
        .await
        .unwrap();

        assert_eq!(
            source.result_descriptor().data_type,
            VectorDataType::MultiPoint
        );
        assert_eq!(
            source.result_descriptor().spatial_reference,
            SpatialReference::epsg_4326().into()
        );

        let query_processor = source.query_processor().unwrap().multi_point().unwrap();

        let query_bbox = BoundingBox2D::new((-180.0, -90.0).into(), (180.00, 90.0).into()).unwrap();

        let context = MockQueryContext::new(1024 * 1024);
        let query = query_processor
            .query(
                QueryRectangle {
                    bbox: query_bbox,
                    time_interval: Default::default(),
                    spatial_resolution: SpatialResolution::new(1., 1.).unwrap(),
                },
                &context,
            )
            .await
            .unwrap();

        let result: Vec<MultiPointCollection> = query.try_collect().await.unwrap();

        assert_eq!(result.len(), 1);
        let result = result.into_iter().next().unwrap();

        let pc = MultiPointCollection::from_data(
            MultiPoint::many(vec![vec![(1.1, 2.2)]]).unwrap(),
            vec![TimeInterval::new(819_763_200_000, 819_763_284_000).unwrap()],
            {
                let mut map = HashMap::new();
                map.insert("Name".into(), FeatureData::Text(vec!["foo".to_owned()]));
                map
            },
        )
        .unwrap();

        assert_eq!(result, pc);
    }

    #[tokio::test]
    async fn points_date_time_csv() {
        let dataset = DatasetId::Internal {
            dataset_id: InternalDatasetId::new(),
        };
        let mut exe_ctx = MockExecutionContext::default();
        exe_ctx.add_meta_data(
            dataset.clone(),
            Box::new(StaticMetaData {
                loading_info: OgrSourceDataset {
                    file_name: "test-data/vector/data/lonlat_date_time.csv".into(),
                    layer_name: "lonlat_date_time".to_owned(),
                    data_type: Some(VectorDataType::MultiPoint),
                    time: OgrSourceDatasetTimeType::Start {
                        start_field: "DateTime".to_owned(),
                        start_format: OgrSourceTimeFormat::Custom {
                            custom_format: "%d.%m.%Y %H:%M:%S".to_owned(),
                        },
                        duration: OgrSourceDurationSpec::Value(TimeStep {
                            granularity: TimeGranularity::Seconds,
                            step: 84,
                        }),
                    },
                    columns: Some(OgrSourceColumnSpec {
                        x: "Longitude".to_owned(),
                        y: Some("Latitude".to_owned()),
                        int: vec![],
                        float: vec![],
                        text: vec!["Name".to_owned()],
                    }),
                    force_ogr_time_filter: false,
                    force_ogr_spatial_filter: false,
                    on_error: OgrSourceErrorSpec::Abort,
                    provenance: None,
                },
                result_descriptor: VectorResultDescriptor {
                    data_type: VectorDataType::MultiPoint,
                    spatial_reference: SpatialReference::epsg_4326().into(),
                    columns: [("Name".to_string(), FeatureDataType::Text)]
                        .iter()
                        .cloned()
                        .collect(),
                },
            }),
        );

        let source = OgrSource {
            params: OgrSourceParameters {
                dataset,
                attribute_projection: None,
            },
        }
        .boxed()
        .initialize(&exe_ctx)
        .await
        .unwrap();

        assert_eq!(
            source.result_descriptor().data_type,
            VectorDataType::MultiPoint
        );
        assert_eq!(
            source.result_descriptor().spatial_reference,
            SpatialReference::epsg_4326().into()
        );

        let query_processor = source.query_processor().unwrap().multi_point().unwrap();

        let query_bbox = BoundingBox2D::new((-180.0, -90.0).into(), (180.00, 90.0).into()).unwrap();

        let context = MockQueryContext::new(1024 * 1024);
        let query = query_processor
            .query(
                QueryRectangle {
                    bbox: query_bbox,
                    time_interval: Default::default(),
                    spatial_resolution: SpatialResolution::new(1., 1.).unwrap(),
                },
                &context,
            )
            .await
            .unwrap();

        let result: Vec<MultiPointCollection> = query.try_collect().await.unwrap();

        assert_eq!(result.len(), 1);
        let result = result.into_iter().next().unwrap();

        let pc = MultiPointCollection::from_data(
            MultiPoint::many(vec![vec![(1.1, 2.2)]]).unwrap(),
            vec![TimeInterval::new(819_828_000_000, 819_828_084_000).unwrap()],
            {
                let mut map = HashMap::new();
                map.insert("Name".into(), FeatureData::Text(vec!["foo".to_owned()]));
                map
            },
        )
        .unwrap();

        assert_eq!(result, pc);
    }

    #[tokio::test]
    async fn points_date_time_tz_csv() {
        let dataset = DatasetId::Internal {
            dataset_id: InternalDatasetId::new(),
        };
        let mut exe_ctx = MockExecutionContext::default();
        exe_ctx.add_meta_data(
            dataset.clone(),
            Box::new(StaticMetaData {
                loading_info: OgrSourceDataset {
                    file_name: "test-data/vector/data/lonlat_date_time_tz.csv".into(),
                    layer_name: "lonlat_date_time_tz".to_owned(),
                    data_type: Some(VectorDataType::MultiPoint),
                    time: OgrSourceDatasetTimeType::Start {
                        start_field: "DateTimeTz".to_owned(),
                        start_format: OgrSourceTimeFormat::Custom {
                            custom_format: "%d.%m.%Y %H:%M:%S %z".to_owned(),
                        },
                        duration: OgrSourceDurationSpec::Value(TimeStep {
                            granularity: TimeGranularity::Seconds,
                            step: 84,
                        }),
                    },
                    columns: Some(OgrSourceColumnSpec {
                        x: "Longitude".to_owned(),
                        y: Some("Latitude".to_owned()),
                        int: vec![],
                        float: vec![],
                        text: vec!["Name".to_owned()],
                    }),
                    force_ogr_time_filter: false,
                    force_ogr_spatial_filter: false,
                    on_error: OgrSourceErrorSpec::Abort,
                    provenance: None,
                },
                result_descriptor: VectorResultDescriptor {
                    data_type: VectorDataType::MultiPoint,
                    spatial_reference: SpatialReference::epsg_4326().into(),
                    columns: [("Name".to_string(), FeatureDataType::Text)]
                        .iter()
                        .cloned()
                        .collect(),
                },
            }),
        );

        let source = OgrSource {
            params: OgrSourceParameters {
                dataset,
                attribute_projection: None,
            },
        }
        .boxed()
        .initialize(&exe_ctx)
        .await
        .unwrap();

        assert_eq!(
            source.result_descriptor().data_type,
            VectorDataType::MultiPoint
        );
        assert_eq!(
            source.result_descriptor().spatial_reference,
            SpatialReference::epsg_4326().into()
        );

        let query_processor = source.query_processor().unwrap().multi_point().unwrap();

        let query_bbox = BoundingBox2D::new((-180.0, -90.0).into(), (180.00, 90.0).into()).unwrap();

        let context = MockQueryContext::new(1024 * 1024);
        let query = query_processor
            .query(
                QueryRectangle {
                    bbox: query_bbox,
                    time_interval: Default::default(),
                    spatial_resolution: SpatialResolution::new(1., 1.).unwrap(),
                },
                &context,
            )
            .await
            .unwrap();

        let result: Vec<MultiPointCollection> = query.try_collect().await.unwrap();

        assert_eq!(result.len(), 1);
        let result = result.into_iter().next().unwrap();

        let pc = MultiPointCollection::from_data(
            MultiPoint::many(vec![vec![(1.1, 2.2)]]).unwrap(),
            vec![TimeInterval::new(819_842_400_000, 819_842_484_000).unwrap()],
            {
                let mut map = HashMap::new();
                map.insert("Name".into(), FeatureData::Text(vec!["foo".to_owned()]));
                map
            },
        )
        .unwrap();

        assert_eq!(result, pc);
    }
}<|MERGE_RESOLUTION|>--- conflicted
+++ resolved
@@ -1083,28 +1083,17 @@
                 "layerName": "foobar",
                 "dataType": "MultiPoint",
                 "time": {
-<<<<<<< HEAD
-                    "start": {
-                        "startField": "start",
-                        "startFormat": {
-                            "format": "custom",
-                            "customFormat": "YYYY-MM-DD"
-                        },
-                        "duration": {
-                            "type": "finite",
-                            "granularity": "Seconds",
-                            "step": 42
-                        }
-                    }
-=======
                     "type": "start",
                     "startField": "start",
                     "startFormat": {
                         "format": "custom",
                         "customFormat": "YYYY-MM-DD"
                     },
-                    "duration": 42
->>>>>>> 01a5780b
+                    "duration": {
+                        "type": "value",
+                        "granularity": "Seconds",
+                        "step": 42
+                    }
                 },
                 "columns": {
                     "x": "x",
@@ -1131,28 +1120,17 @@
                 "layerName": "foobar",
                 "dataType": "MultiPoint",
                 "time": {
-<<<<<<< HEAD
-                    "start": {
-                        "startField": "start",
-                        "startFormat": {
-                            "format": "custom",
-                            "customFormat": "YYYY-MM-DD"
-                        },
-                        "duration": {
-                            "type": "finite",
-                            "granularity": "Seconds",
-                            "step": 42
-                        }
-                    }
-=======
                     "type": "start",
                     "startField": "start",
                     "startFormat": {
                         "format": "custom",
                         "customFormat": "YYYY-MM-DD"
                     },
-                    "duration": 42
->>>>>>> 01a5780b
+                    "duration": {
+                        "type": "value",
+                        "granularity": "Seconds",
+                        "step": 42
+                    }
                 },
                 "columns": {
                     "x": "x",
