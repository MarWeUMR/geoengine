use std::iter::Peekable;
use std::marker::PhantomData;
use std::path::PathBuf;
use std::pin::Pin;
use std::str::FromStr;
use std::sync::mpsc::{self, Receiver, SyncSender, TryRecvError, TrySendError};
use std::task::Poll;
use std::{
    collections::{HashMap, HashSet},
    iter::Fuse,
};
use std::{ffi::OsStr, fmt::Debug};

use chrono::DateTime;
use futures::stream::BoxStream;
use futures::task::{Context, Waker};
use futures::Stream;
use futures::StreamExt;
use gdal::vector::{Feature, FeatureIterator, FieldValue, OGRwkbGeometryType};
use gdal::{Dataset, DatasetOptions};
use serde::{Deserialize, Serialize};
use snafu::ResultExt;
use tokio::task::spawn_blocking;

use geoengine_datatypes::collections::{
    BuilderProvider, FeatureCollection, FeatureCollectionBuilder, FeatureCollectionInfos,
    FeatureCollectionRowBuilder, GeoFeatureCollectionRowBuilder, VectorDataType,
};
use geoengine_datatypes::primitives::{
    Coordinate2D, FeatureDataType, FeatureDataValue, Geometry, MultiLineString, MultiPoint,
    MultiPolygon, NoGeometry, TimeInstance, TimeInterval, TypedGeometry,
};
use geoengine_datatypes::provenance::ProvenanceInformation;
use geoengine_datatypes::util::arrow::ArrowTyped;

use crate::error::Error;
use crate::util::Result;
use crate::{
    engine::{
        InitializedOperator, InitializedOperatorImpl, MetaData, QueryContext, QueryProcessor,
        QueryRectangle, SourceOperator, TypedVectorQueryProcessor, VectorOperator,
        VectorQueryProcessor, VectorResultDescriptor,
    },
    error,
};
use geoengine_datatypes::dataset::DatasetId;
use std::convert::{TryFrom, TryInto};

#[derive(Clone, Debug, PartialEq, Deserialize, Serialize)]
#[serde(rename_all = "camelCase")]
pub struct OgrSourceParameters {
    pub dataset: DatasetId,
    pub attribute_projection: Option<Vec<String>>,
}

pub type OgrSource = SourceOperator<OgrSourceParameters>;

///  - `file_name`: path to the input file
///  - `layer_name`: name of the layer to load
///  - `time`: the type of the time attribute(s)
///  - `columns`: a mapping of the columns to data, time, space. Columns that are not listed are skipped when parsing.
///  - `default`: wkt definition of the default point/line/polygon as a string [optional]
///  - `force_ogr_time_filter`: bool. force external time filter via ogr layer, even though data types don't match. Might not work
///    (result: empty collection), but has better performance for wfs requests [optional, false if not provided]
///  - `on_error`: specify the type of error handling
///  - `provenance`: specify the provenance of a file
#[derive(Clone, Debug, PartialEq, Deserialize, Serialize)]
#[serde(rename_all = "camelCase")]
pub struct OgrSourceDataset {
    pub file_name: PathBuf,
    pub layer_name: String,
    pub data_type: Option<VectorDataType>,
    #[serde(default)]
    pub time: OgrSourceDatasetTimeType,
    pub columns: Option<OgrSourceColumnSpec>,
    pub default_geometry: Option<TypedGeometry>, // TODO: move default geometry to OgrSourceErrorSpec::Keep
    #[serde(default)]
    pub force_ogr_time_filter: bool,
    pub on_error: OgrSourceErrorSpec,
    pub provenance: Option<ProvenanceInformation>,
}

impl OgrSourceDataset {
    pub fn project_columns(&mut self, attribute_projection: &Option<Vec<String>>) {
        if let Some(columns) = self.columns.as_mut() {
            columns.project_columns(attribute_projection);
        }
    }
}

/// The type of the time attribute(s):
///  - "none": no time information is mapped
///  - "start": only start information is mapped. duration has to specified in the duration attribute
///  - "start+end": start and end information is mapped
///  - "start+duration": start and duration information is mapped
///
/// There are different options within these variants:
///  - `start_field` and `end_field`: the name of the field that contains time information
///  - `start_format` and `start_format`: a mapping of a field type to a time value (cf. `OgrSourceDatasetTimeType`)
///  - `duration`: the duration of the time validity for all features in the file
#[derive(Clone, Debug, PartialEq, Deserialize, Serialize)]
#[serde(rename_all = "camelCase")]
pub enum OgrSourceDatasetTimeType {
    None,
    #[serde(rename_all = "camelCase")]
    Start {
        start_field: String,
        start_format: OgrSourceTimeFormat,
        duration: u32,
    },
    #[serde(rename = "start+end")]
    #[serde(rename_all = "camelCase")]
    StartEnd {
        start_field: String,
        start_format: OgrSourceTimeFormat,
        end_field: String,
        end_format: OgrSourceTimeFormat,
    },
    #[serde(rename = "start+duration")]
    #[serde(rename_all = "camelCase")]
    StartDuration {
        start_field: String,
        start_format: OgrSourceTimeFormat,
        duration_field: String,
    },
}

/// If no time is specified, expect to parse none
impl Default for OgrSourceDatasetTimeType {
    fn default() -> Self {
        Self::None
    }
}

///  A mapping for a column to the start time [if time != "none"]
///   - format: define the format of the column
///   - "custom": define a custom format in the attribute `custom_format`
///   - "seconds": time column is numeric and contains seconds as UNIX timestamp
///   - "auto": time is parsed by OGR
#[derive(Clone, Debug, PartialEq, Deserialize, Serialize)]
#[serde(tag = "format")]
#[serde(rename_all = "camelCase")]
pub enum OgrSourceTimeFormat {
    #[serde(rename_all = "camelCase")]
    Custom {
        custom_format: String,
    },
    Seconds,
    Auto,
}

impl Default for OgrSourceTimeFormat {
    fn default() -> Self {
        Self::Auto
    }
}

/// A mapping of the columns to data, time, space. Columns that are not listed are skipped when parsing.
///  - x: the name of the column containing the x coordinate (or the wkt string) [if CSV file]
///  - y: the name of the column containing the y coordinate [if CSV file with y column]
///  - float: an array of column names containing float values
///  - int: an array of column names containing int values
///  - text: an array of column names containing alpha-numeric values
#[derive(Clone, Debug, PartialEq, Deserialize, Serialize)]
pub struct OgrSourceColumnSpec {
    pub x: String,
    pub y: Option<String>,
    pub int: Vec<String>,
    pub float: Vec<String>,
    pub text: Vec<String>,
}

impl OgrSourceColumnSpec {
    pub fn project_columns(&mut self, attribute_projection: &Option<Vec<String>>) {
        let attributes: HashSet<&String> =
            if let Some(attribute_projection) = attribute_projection.as_ref() {
                attribute_projection.iter().collect()
            } else {
                return;
            };

        self.int.retain(|attribute| attributes.contains(attribute));
        self.float
            .retain(|attribute| attributes.contains(attribute));
        self.text.retain(|attribute| attributes.contains(attribute));
    }
}

/// Specify the type of error handling
///  - "skip"
///  - "abort"
///  - "keep"
#[derive(Clone, Debug, PartialEq, Deserialize, Serialize)]
#[serde(rename_all = "lowercase")]
pub enum OgrSourceErrorSpec {
    Skip,
    Abort,
    Keep,
}

#[derive(Clone, Debug)]
pub struct OgrSourceState {
    dataset_information: Box<dyn MetaData<OgrSourceDataset, VectorResultDescriptor>>,
    params: OgrSourceParameters,
}

pub type InitializedOgrSource = InitializedOperatorImpl<VectorResultDescriptor, OgrSourceState>;

#[typetag::serde]
impl VectorOperator for OgrSource {
    fn initialize(
        self: Box<Self>,
        context: &dyn crate::engine::ExecutionContext,
    ) -> Result<Box<crate::engine::InitializedVectorOperator>> {
        let info: Box<dyn MetaData<OgrSourceDataset, VectorResultDescriptor>> =
            context.meta_data(&self.params.dataset)?;

        Ok(InitializedOgrSource::new(
            info.result_descriptor()?,
            vec![],
            vec![],
            OgrSourceState {
                dataset_information: info,
                params: self.params,
            },
        )
        .boxed())
    }
}

impl OgrSource {
    fn ogr_geometry_type(geometry: &gdal::vector::Geometry) -> VectorDataType {
        match geometry.geometry_type() {
            OGRwkbGeometryType::wkbPoint | OGRwkbGeometryType::wkbMultiPoint => {
                VectorDataType::MultiPoint
            }
            OGRwkbGeometryType::wkbLineString | OGRwkbGeometryType::wkbMultiLineString => {
                VectorDataType::MultiLineString
            }
            OGRwkbGeometryType::wkbPolygon | OGRwkbGeometryType::wkbMultiPolygon => {
                VectorDataType::MultiPolygon
            }
            _ => {
                // TODO: is *data* a reasonable fallback type? or throw an error?
                VectorDataType::Data
            }
        }
    }
}

impl InitializedOperator<VectorResultDescriptor, TypedVectorQueryProcessor>
    for InitializedOgrSource
{
    fn query_processor(&self) -> Result<TypedVectorQueryProcessor> {
        // TODO: simplify with macro
        Ok(match self.result_descriptor.data_type {
            VectorDataType::Data => TypedVectorQueryProcessor::Data(
                OgrSourceProcessor::new(self.state.dataset_information.clone()).boxed(),
            ),
            VectorDataType::MultiPoint => TypedVectorQueryProcessor::MultiPoint(
                OgrSourceProcessor::new(self.state.dataset_information.clone()).boxed(),
            ),
            VectorDataType::MultiLineString => TypedVectorQueryProcessor::MultiLineString(
                OgrSourceProcessor::new(self.state.dataset_information.clone()).boxed(),
            ),
            VectorDataType::MultiPolygon => TypedVectorQueryProcessor::MultiPolygon(
                OgrSourceProcessor::new(self.state.dataset_information.clone()).boxed(),
            ),
        })
    }
}

pub struct OgrSourceProcessor<G>
where
    G: Geometry + ArrowTyped,
{
    dataset_information: Box<dyn MetaData<OgrSourceDataset, VectorResultDescriptor>>,
    _collection_type: PhantomData<FeatureCollection<G>>,
}

impl<G> OgrSourceProcessor<G>
where
    G: Geometry + ArrowTyped,
{
    pub fn new(
        dataset_information: Box<dyn MetaData<OgrSourceDataset, VectorResultDescriptor>>,
    ) -> Self {
        Self {
            dataset_information,
            _collection_type: Default::default(),
        }
    }
}

impl<G> QueryProcessor for OgrSourceProcessor<G>
where
    G: Geometry + ArrowTyped + 'static + std::marker::Unpin + TryFromOgrGeometry,
    FeatureCollectionRowBuilder<G>: FeatureCollectionBuilderGeometryHandler<G>,
{
    type Output = FeatureCollection<G>;
    fn query<'a>(
        &'a self,
        query: QueryRectangle,
        ctx: &'a dyn QueryContext,
    ) -> Result<BoxStream<'a, Result<Self::Output>>> {
        Ok(OgrSourceStream::new(
            self.dataset_information.loading_info(query)?,
            query,
            ctx.chunk_byte_size(),
        )
        .boxed())
    }
}

pub struct OgrSourceStream<G>
where
    G: Geometry + ArrowTyped,
{
    worker_thread_is_idle: bool,
    worker_thread_terminated: bool,
    poll_result_receiver: Receiver<Option<Result<FeatureCollection<G>>>>,
    work_query_sender: SyncSender<WorkQuery>,
    _geometry_type: PhantomData<G>,
}

struct WorkQuery {
    waker: Waker,
}

impl<G> OgrSourceStream<G>
where
    G: Geometry + ArrowTyped + 'static + TryFromOgrGeometry + TryFrom<TypedGeometry>,
    FeatureCollectionRowBuilder<G>: FeatureCollectionBuilderGeometryHandler<G>,
{
    pub fn new(
        dataset_information: OgrSourceDataset,
        query_rectangle: QueryRectangle,
        chunk_byte_size: usize,
    ) -> Self {
        // We need two slots for the channel in case of an error: first output `Err`, then output `None` to close the `Stream`
        let (poll_result_sender, poll_result_receiver) = mpsc::sync_channel(2);
        let (work_query_sender, work_query_receiver) = mpsc::sync_channel(1);

        // This stream spawns a thread early since GDAL's data types are not `Send` and we need to create everything inside this thread.
        spawn_blocking(move || {
            let mut work_query = match work_query_receiver.recv() {
                Ok(work_query) => work_query,
                Err(_) => return, // sender disconnected, so there will be no new work
            };

            if let Err(error) = Self::compute_thread(
                &mut work_query,
                &dataset_information,
                &work_query_receiver,
                &poll_result_sender,
                &query_rectangle,
                chunk_byte_size,
            ) {
                poll_result_sender.send(Some(Err(error))).unwrap();
                poll_result_sender.send(None).unwrap();
                work_query.waker.wake();
            };
        });

        Self {
            worker_thread_is_idle: true,
            worker_thread_terminated: false,
            poll_result_receiver,
            work_query_sender,
            _geometry_type: Default::default(),
        }
    }

    fn open_csv_dataset(dataset_info: &OgrSourceDataset) -> Result<Dataset> {
        let columns = dataset_info
            .columns
            .as_ref()
            .ok_or(error::Error::OgrSourceColumnsSpecMissing)?;

        let mut dataset_options = DatasetOptions::default();

        // TODO: make column x optional or allow other indication for data collection
        if columns.x.is_empty() {
            return Ok(Dataset::open_ex(&dataset_info.file_name, dataset_options)?);
        }

        if let Some(y) = &columns.y {
            let open_opts = &[
                &format!("X_POSSIBLE_NAMES={}", columns.x),
                &format!("Y_POSSIBLE_NAMES={}", y),
                "AUTODETECT_TYPE=YES",
            ];

            dataset_options.open_options = Some(open_opts);
            return Ok(Dataset::open_ex(&dataset_info.file_name, dataset_options)?);
        }

        let open_opts = &[
            &format!("GEOM_POSSIBLE_NAMES={}", columns.x),
            "AUTODETECT_TYPE=YES",
        ];
        dataset_options.open_options = Some(open_opts);

        Ok(Dataset::open_ex(&dataset_info.file_name, dataset_options)?)
    }

    fn open_gdal_dataset(dataset_info: &OgrSourceDataset) -> Result<Dataset> {
        // TODO: reliably detect CSV files or allow defining them as such in params
        match dataset_info.file_name.extension().and_then(OsStr::to_str) {
            Some("csv" | "tsv") => Self::open_csv_dataset(dataset_info),
            _ => Ok(Dataset::open(&dataset_info.file_name)?),
        }
    }

    fn compute_thread(
        work_query: &mut WorkQuery,
        dataset_information: &OgrSourceDataset,
        work_query_receiver: &Receiver<WorkQuery>,
        poll_result_sender: &SyncSender<Option<Result<FeatureCollection<G>>>>,
        query_rectangle: &QueryRectangle,
        chunk_byte_size: usize,
    ) -> Result<()> {
        // TODO: add OGR time filter if forced
        let dataset = Self::open_gdal_dataset(&dataset_information)?;
        let mut layer = dataset.layer_by_name(&dataset_information.layer_name)?;

        let (data_types, feature_collection_builder) =
            Self::initialize_types_and_builder(dataset_information);

        let time_extractor = Self::initialize_time_extractors(dataset_information);

        let mut features = layer.features().fuse().peekable();

        if features.peek().is_none() {
            // emit empty dataset and finish

            let empty_collection = feature_collection_builder
                .finish_header()
                .build()
                .map_err(Into::into);

            if poll_result_sender
                .send(Some(empty_collection))
                .and_then(|_| poll_result_sender.send(None))
                .is_ok()
            {
                work_query.waker.wake_by_ref();
            }

            return Ok(());
        }

        let mut emitted_non_empty_collections = false;

        while features.peek().is_some() {
            let batch_result = Self::compute_batch(
                &mut features,
                feature_collection_builder.clone(),
                dataset_information,
                &data_types,
                query_rectangle,
                &time_extractor,
                chunk_byte_size,
            );

            let is_empty = batch_result
                .as_ref()
                .map_or(false, FeatureCollection::is_empty);

            // don't emit an empty collection if there were non-empty results previously
            if is_empty && emitted_non_empty_collections {
                break;
            }

            emitted_non_empty_collections = true;

            match poll_result_sender.send(Some(batch_result)) {
                Ok(_) => work_query.waker.wake_by_ref(),
                Err(_) => return Ok(()), // receiver disconnected, so this thread can abort
            };

            *work_query = match work_query_receiver.recv() {
                Ok(work_query) => work_query,
                Err(_) => return Ok(()), // sender disconnected, so there will be no new work
            };
        }

        if poll_result_sender.send(None).is_ok() {
            work_query.waker.wake_by_ref();
        }

        Ok(())
    }

    fn create_time_parser(
        time_format: &OgrSourceTimeFormat,
    ) -> Box<dyn Fn(FieldValue) -> Result<TimeInstance> + '_> {
        match time_format {
            OgrSourceTimeFormat::Auto => Box::new(move |field: FieldValue| match field {
                FieldValue::DateValue(value) => Ok(value.and_hms(0, 0, 0).naive_utc().into()),
                FieldValue::DateTimeValue(value) => Ok(value.naive_utc().into()),
                _ => Err(Error::OgrFieldValueIsNotDateTime),
            }),
            OgrSourceTimeFormat::Custom { custom_format } => Box::new(move |field: FieldValue| {
                let date = field.into_string().ok_or(Error::OgrFieldValueIsNotString)?;
                let date_time = DateTime::parse_from_str(&date, &custom_format)?;
                Ok(date_time.timestamp_millis().try_into()?)
            }),
            OgrSourceTimeFormat::Seconds => Box::new(move |field: FieldValue| match field {
                FieldValue::IntegerValue(v) => {
                    TimeInstance::from_millis(i64::from(v) * 1000).context(error::DataType)
                }
                FieldValue::Integer64Value(v) => {
                    TimeInstance::from_millis(v * 1000).context(error::DataType)
                }
                FieldValue::StringValue(v) => DateTime::parse_from_str(&v, "%s")
                    .context(error::TimeParse)
                    .and_then(|d| d.timestamp_millis().try_into().context(error::DataType)),
                _ => Err(Error::OgrFieldValueIsNotValidForSeconds),
            }),
        }
    }

    fn initialize_time_extractors(
        dataset_information: &OgrSourceDataset,
    ) -> Box<dyn Fn(&Feature) -> Result<TimeInterval> + '_> {
        // TODO: exploit rust-gdal `datetime` feature

        match &dataset_information.time {
            OgrSourceDatasetTimeType::None => {
                Box::new(move |_feature: &Feature| Ok(TimeInterval::default()))
            }
            OgrSourceDatasetTimeType::Start {
                start_field,
                start_format,
                duration,
            } => {
                let duration = i64::from(*duration);
                let time_start_parser = Self::create_time_parser(start_format);

                Box::new(move |feature: &Feature| {
<<<<<<< HEAD
                    let field_value = feature
                        .field(&start_field)?
                        .and_then(gdal::vector::FieldValue::into_string)
                        .ok_or(Error::TimeIntervalColumnNameMissing)?;

                    let time_start = time_start_parser(&field_value)?;
=======
                    let field_value = feature.field(&start_field)?;
                    let time_start = time_start_parser(field_value)?;
>>>>>>> 29173dc8

                    TimeInterval::new(time_start, time_start + duration).map_err(Into::into)
                })
            }
            OgrSourceDatasetTimeType::StartEnd {
                start_field,
                start_format,
                end_field,
                end_format,
            } => {
                let time_start_parser = Self::create_time_parser(start_format);
                let time_end_parser = Self::create_time_parser(end_format);

                Box::new(move |feature: &Feature| {
<<<<<<< HEAD
                    let start_field_value = feature
                        .field(&start_field)?
                        .and_then(gdal::vector::FieldValue::into_string)
                        .ok_or(Error::TimeIntervalColumnNameMissing)?;

                    let time_start = time_start_parser(&start_field_value)?;

                    let end_field_value = feature
                        .field(&end_field)?
                        .and_then(gdal::vector::FieldValue::into_string)
                        .ok_or(Error::TimeIntervalColumnNameMissing)?;

                    let time_end = time_end_parser(&end_field_value)?;
=======
                    let start_field_value = feature.field(&start_field)?;
                    let time_start = time_start_parser(start_field_value)?;

                    let end_field_value = feature.field(&end_field)?;
                    let time_end = time_end_parser(end_field_value)?;
>>>>>>> 29173dc8

                    TimeInterval::new(time_start, time_end).map_err(Into::into)
                })
            }
            OgrSourceDatasetTimeType::StartDuration {
                start_field,
                start_format,
                duration_field,
            } => {
                let time_start_parser = Self::create_time_parser(start_format);

                Box::new(move |feature: &Feature| {
<<<<<<< HEAD
                    let start_field_value = feature
                        .field(&start_field)?
                        .and_then(gdal::vector::FieldValue::into_string)
                        .ok_or(Error::TimeIntervalColumnNameMissing)?;

                    let time_start = time_start_parser(&start_field_value)?;
=======
                    let start_field_value = feature.field(&start_field)?;
                    let time_start = time_start_parser(start_field_value)?;
>>>>>>> 29173dc8

                    let duration = i64::from(
                        feature
                            .field(&duration_field)?
                            .and_then(gdal::vector::FieldValue::into_int)
                            .ok_or(Error::TimeIntervalColumnNameMissing)?,
                    );

                    TimeInterval::new(time_start, time_start + duration).map_err(Into::into)
                })
            }
        }
    }

    fn initialize_types_and_builder(
        dataset_information: &OgrSourceDataset,
    ) -> (
        HashMap<String, FeatureDataType>,
        FeatureCollectionBuilder<G>,
    ) {
        let mut data_types = HashMap::new();
        let mut feature_collection_builder = FeatureCollection::<G>::builder();
        // TODO: what to do if there is nothing specified?
        if let Some(ref column_spec) = dataset_information.columns {
            // TODO: error handling instead of unwrap
            for attribute in &column_spec.int {
                data_types.insert(attribute.clone(), FeatureDataType::Float);
                feature_collection_builder
                    .add_column(attribute.clone(), FeatureDataType::Float)
                    .unwrap();
            }
            for attribute in &column_spec.float {
                data_types.insert(attribute.clone(), FeatureDataType::Int);
                feature_collection_builder
                    .add_column(attribute.clone(), FeatureDataType::Int)
                    .unwrap();
            }
            for attribute in &column_spec.text {
                data_types.insert(attribute.clone(), FeatureDataType::Text);
                feature_collection_builder
                    .add_column(attribute.clone(), FeatureDataType::Text)
                    .unwrap();
            }
        }
        (data_types, feature_collection_builder)
    }

    #[allow(clippy::too_many_arguments)]
    fn compute_batch(
        feature_iterator: &mut Peekable<Fuse<FeatureIterator<'_>>>,
        feature_collection_builder: FeatureCollectionBuilder<G>,
        dataset_information: &OgrSourceDataset,
        data_types: &HashMap<String, FeatureDataType>,
        query_rectangle: &QueryRectangle,
        time_extractor: &dyn Fn(&Feature) -> Result<TimeInterval>,
        chunk_byte_size: usize,
    ) -> Result<FeatureCollection<G>> {
        let mut builder = feature_collection_builder.finish_header();

        // TODO: cleaner way of handling the default geometry that fails earlier on wrongt data type and avoids cloning
        let default = dataset_information
            .default_geometry
            .clone()
            .map(TryInto::try_into)
            .and_then(Result::ok);

        for feature in feature_iterator {
            if let Err(error) = Self::add_feature_to_batch(
                &default,
                data_types,
                &query_rectangle,
                time_extractor,
                &mut builder,
                &feature,
                dataset_information.force_ogr_time_filter,
            ) {
                match dataset_information.on_error {
                    OgrSourceErrorSpec::Skip => continue,
                    OgrSourceErrorSpec::Keep => (),
                    OgrSourceErrorSpec::Abort => return Err(error),
                }
            }

            if !builder.is_empty() && builder.byte_size() >= chunk_byte_size {
                break;
            }
        }

        builder.build().map_err(Into::into)
    }

    fn add_feature_to_batch(
        default_geometry: &Option<G>,
        data_types: &HashMap<String, FeatureDataType>,
        query_rectangle: &QueryRectangle,
        time_extractor: &dyn Fn(&Feature) -> Result<TimeInterval, Error>,
        builder: &mut FeatureCollectionRowBuilder<G>,
        feature: &Feature,
        was_time_filtered_by_ogr: bool,
    ) -> Result<()> {
        let time_interval = time_extractor(&feature)?;

        // filter out data items not in the query time interval
        if !was_time_filtered_by_ogr && !time_interval.intersects(&query_rectangle.time_interval) {
            return Ok(());
        }

        let geometry: G = match (
            <G as TryFromOgrGeometry>::try_from(feature.geometry_by_index(0).map_err(Into::into)),
            default_geometry,
        ) {
            (Ok(g), _) => g,
            (Err(_), Some(g)) => g.clone(),
            (Err(error), _) => return Err(error),
        };

        // filter out geometries that are not contained in the query's bounding box
        if !geometry.intersects_bbox(&query_rectangle.bbox) {
            return Ok(());
        }

        builder.push_generic_geometry(geometry)?;
        builder.push_time_interval(time_interval)?;

        for (column, data_type) in data_types {
            let field = feature.field(&column);

            match data_type {
                FeatureDataType::Text => {
                    #[allow(clippy::match_same_arms)]
                    let text_option = match field {
                        Ok(Some(FieldValue::IntegerValue(v))) => Some(v.to_string()),
                        Ok(Some(FieldValue::Integer64Value(v))) => Some(v.to_string()),
                        Ok(Some(FieldValue::StringValue(s))) => Some(s),
                        Ok(Some(FieldValue::RealValue(v))) => Some(v.to_string()),
                        Ok(Some(_)) => todo!("handle other types"),
                        Ok(None) => None,
                        Err(_) => None, // TODO: log error
                    };

                    builder.push_data(&column, FeatureDataValue::NullableText(text_option))?;
                }
                FeatureDataType::Float => {
                    #[allow(clippy::match_same_arms)]
                    let value_option = match field {
                        Ok(Some(FieldValue::IntegerValue(v))) => Some(f64::from(v)),
                        Ok(Some(FieldValue::StringValue(s))) => f64::from_str(&s).ok(),
                        Ok(Some(FieldValue::RealValue(v))) => Some(v),
                        Ok(Some(_)) => todo!("handle other types"),
                        Ok(None) => None,
                        Err(_) => None, // TODO: log error
                    };

                    builder.push_data(&column, FeatureDataValue::NullableFloat(value_option))?;
                }
                FeatureDataType::Int => {
                    #[allow(clippy::match_same_arms)]
                    let value_option = match field {
                        Ok(Some(FieldValue::IntegerValue(v))) => Some(i64::from(v)),
                        Ok(Some(FieldValue::Integer64Value(v))) => Some(v),
                        Ok(Some(FieldValue::StringValue(s))) => i64::from_str(&s).ok(),
                        Ok(Some(FieldValue::RealValue(v))) => Some(v as i64),
                        Ok(Some(_)) => todo!("handle other types"),
                        Ok(None) => None,
                        Err(_) => None, // TODO: log error
                    };

                    builder.push_data(&column, FeatureDataValue::NullableInt(value_option))?;
                }
                FeatureDataType::Category => todo!("implement"),
            }
        }

        builder.finish_row();

        Ok(())
    }
}

impl<G> Stream for OgrSourceStream<G>
where
    G: Geometry + ArrowTyped + 'static + std::marker::Unpin,
{
    type Item = Result<FeatureCollection<G>>;

    fn poll_next(mut self: Pin<&mut Self>, cx: &mut Context<'_>) -> Poll<Option<Self::Item>> {
        if self.worker_thread_terminated {
            // error was sent out previously, now stop the stream
            return Poll::Ready(None);
        }

        match self.poll_result_receiver.try_recv() {
            Ok(poll_result) => {
                self.as_mut().worker_thread_is_idle = true;

                return Poll::Ready(poll_result);
            }
            Err(TryRecvError::Empty) => {
                // nothing to do
            }
            Err(TryRecvError::Disconnected) => {
                self.as_mut().worker_thread_terminated = true;

                return Poll::Ready(Some(Err(Error::WorkerThread {
                    reason: "Channel on worker thread died".to_string(),
                })));
            }
        };

        if self.worker_thread_is_idle {
            let work_query = WorkQuery {
                waker: cx.waker().clone(),
            };

            match self.work_query_sender.try_send(work_query) {
                Ok(_) => {
                    self.as_mut().worker_thread_is_idle = true;
                }

                Err(TrySendError::Full(_)) => {
                    // The thread has still work to do
                }

                Err(TrySendError::Disconnected(_)) => {
                    self.as_mut().worker_thread_terminated = true;

                    return Poll::Ready(Some(Err(Error::WorkerThread {
                        reason: "Channel on worker thread died".to_string(),
                    })));
                }
            };
        }

        Poll::Pending
    }
}

// use `TryFrom` in `datatypes` if this is used on more than one occasion
pub trait TryFromOgrGeometry: Sized {
    fn try_from(geometry: Result<&gdal::vector::Geometry>) -> Result<Self>;
}

/// Implement direct conversions from OGR geometries to our geometries
/// Unfortunately, we cannot convert to `geo`'s geometries since the implementation panics on unknown types.
impl TryFromOgrGeometry for MultiPoint {
    fn try_from(geometry: Result<&gdal::vector::Geometry>) -> Result<Self> {
        fn coordinate(geometry: &gdal::vector::Geometry) -> Coordinate2D {
            let (x, y, _) = geometry.get_point(0);
            Coordinate2D::new(x, y)
        }

        let geometry = geometry?;

        match geometry.geometry_type() {
            OGRwkbGeometryType::wkbPoint => Ok(MultiPoint::new(vec![coordinate(geometry)])?),
            OGRwkbGeometryType::wkbMultiPoint => {
                let coordinates = (0..geometry.geometry_count())
                    .map(|i| coordinate(&unsafe { geometry.get_unowned_geometry(i) }))
                    .collect();

                Ok(MultiPoint::new(coordinates)?)
            }
            _ => Err(Error::InvalidType {
                expected: format!("{:?}", VectorDataType::MultiPoint),
                found: format!("{:?}", OgrSource::ogr_geometry_type(geometry)),
            }),
        }
    }
}

impl TryFromOgrGeometry for MultiLineString {
    fn try_from(geometry: Result<&gdal::vector::Geometry>) -> Result<Self> {
        fn coordinates(geometry: &gdal::vector::Geometry) -> Vec<Coordinate2D> {
            geometry
                .get_point_vec()
                .into_iter()
                .map(|(x, y, _z)| Coordinate2D::new(x, y))
                .collect()
        }

        let geometry = geometry?;

        match geometry.geometry_type() {
            OGRwkbGeometryType::wkbLineString => {
                Ok(MultiLineString::new(vec![coordinates(geometry)])?)
            }
            OGRwkbGeometryType::wkbMultiLineString => Ok(MultiLineString::new(
                (0..geometry.geometry_count())
                    .map(|i| coordinates(&unsafe { geometry.get_unowned_geometry(i) }))
                    .collect(),
            )?),
            _ => Err(Error::InvalidType {
                expected: format!("{:?}", VectorDataType::MultiPoint),
                found: format!("{:?}", OgrSource::ogr_geometry_type(geometry)),
            }),
        }
    }
}

impl TryFromOgrGeometry for MultiPolygon {
    fn try_from(geometry: Result<&gdal::vector::Geometry>) -> Result<Self> {
        fn coordinates(geometry: &gdal::vector::Geometry) -> Vec<Coordinate2D> {
            geometry
                .get_point_vec()
                .into_iter()
                .map(|(x, y, _z)| Coordinate2D::new(x, y))
                .collect()
        }
        fn rings(geometry: &gdal::vector::Geometry) -> Vec<Vec<Coordinate2D>> {
            let ring_count = geometry.geometry_count();
            (0..ring_count)
                .map(|i| coordinates(&unsafe { geometry.get_unowned_geometry(i) }))
                .collect()
        }

        let geometry = geometry?;

        match geometry.geometry_type() {
            OGRwkbGeometryType::wkbPolygon => Ok(MultiPolygon::new(vec![rings(geometry)])?),
            OGRwkbGeometryType::wkbMultiPolygon => Ok(MultiPolygon::new(
                (0..geometry.geometry_count())
                    .map(|i| rings(&unsafe { geometry.get_unowned_geometry(i) }))
                    .collect(),
            )?),
            _ => Err(Error::InvalidType {
                expected: format!("{:?}", VectorDataType::MultiPoint),
                found: format!("{:?}", OgrSource::ogr_geometry_type(geometry)),
            }),
        }
    }
}

impl TryFromOgrGeometry for NoGeometry {
    fn try_from(_geometry: Result<&gdal::vector::Geometry>) -> Result<Self> {
        Ok(NoGeometry)
    }
}

pub trait FeatureCollectionBuilderGeometryHandler<G>
where
    G: Geometry,
{
    fn push_generic_geometry(&mut self, geometry: G) -> Result<()>;
}

impl FeatureCollectionBuilderGeometryHandler<MultiPoint>
    for FeatureCollectionRowBuilder<MultiPoint>
{
    fn push_generic_geometry(&mut self, geometry: MultiPoint) -> Result<()> {
        self.push_geometry(geometry).map_err(Into::into)
    }
}

impl FeatureCollectionBuilderGeometryHandler<MultiLineString>
    for FeatureCollectionRowBuilder<MultiLineString>
{
    fn push_generic_geometry(&mut self, geometry: MultiLineString) -> Result<()> {
        self.push_geometry(geometry).map_err(Into::into)
    }
}

impl FeatureCollectionBuilderGeometryHandler<MultiPolygon>
    for FeatureCollectionRowBuilder<MultiPolygon>
{
    fn push_generic_geometry(&mut self, geometry: MultiPolygon) -> Result<()> {
        self.push_geometry(geometry).map_err(Into::into)
    }
}

impl FeatureCollectionBuilderGeometryHandler<NoGeometry>
    for FeatureCollectionRowBuilder<NoGeometry>
{
    fn push_generic_geometry(&mut self, _geometry: NoGeometry) -> Result<()> {
        Ok(()) // do nothing
    }
}

#[cfg(test)]
mod tests {
    use super::*;

    use crate::engine::{MockExecutionContext, MockQueryContext, StaticMetaData};
    use futures::TryStreamExt;
    use geoengine_datatypes::collections::{
        DataCollection, GeometryCollection, MultiPointCollection, MultiPolygonCollection,
    };
    use geoengine_datatypes::dataset::InternalDatasetId;
    use geoengine_datatypes::primitives::{BoundingBox2D, FeatureData, SpatialResolution};
    use geoengine_datatypes::spatial_reference::{SpatialReference, SpatialReferenceOption};
    use geoengine_datatypes::util::Identifier;
    use serde_json::json;

    #[test]
    fn specification_serde() {
        let spec = OgrSourceDataset {
            file_name: "foobar.csv".into(),
            layer_name: "foobar".to_string(),
            data_type: Some(VectorDataType::MultiPoint),
            time: OgrSourceDatasetTimeType::Start {
                start_field: "start".to_string(),
                start_format: OgrSourceTimeFormat::Custom {
                    custom_format: "YYYY-MM-DD".to_string(),
                },
                duration: 42,
            },
            columns: Some(OgrSourceColumnSpec {
                x: "x".to_string(),
                y: Some("y".to_string()),
                float: vec!["num".to_string()],
                int: vec!["dec1".to_string(), "dec2".to_string()],
                text: vec!["text".to_string()],
            }),
            default_geometry: Some(TypedGeometry::MultiPoint(
                MultiPoint::new(vec![(0.0, 0.0).into()]).unwrap(),
            )),
            force_ogr_time_filter: false,
            on_error: OgrSourceErrorSpec::Skip,
            provenance: Some(ProvenanceInformation {
                citation: "Foo Bar".to_string(),
                license: "CC".to_string(),
                uri: "foo:bar".to_string(),
            }),
        };

        let serialized_spec = serde_json::to_string(&spec).unwrap();

        assert_eq!(
            serialized_spec,
            json!({
                "fileName": "foobar.csv",
                "layerName": "foobar",
                "dataType": "MultiPoint",
                "time": {
                    "start": {
                        "startField": "start",
                        "startFormat": {
                            "format": "custom",
                            "customFormat": "YYYY-MM-DD"
                        },
                        "duration": 42
                    }
                },
                "columns": {
                    "x": "x",
                    "y": "y",
                    "int": ["dec1", "dec2"],
                    "float": ["num"],
                    "text": ["text"]
                },
                "defaultGeometry":{"MultiPoint":{"coordinates":[{"x":0.0,"y":0.0}]}},
                "forceOgrTimeFilter": false,
                "onError": "skip",
                "provenance": {
                    "citation": "Foo Bar",
                    "license": "CC",
                    "uri": "foo:bar"
                }
            })
            .to_string()
        );

        let deserialized_spec: OgrSourceDataset = serde_json::from_str(
            &json!({
                "fileName": "foobar.csv",
                "layerName": "foobar",
                "dataType": "MultiPoint",
                "time": {
                    "start": {
                        "startField": "start",
                        "startFormat": {
                            "format": "custom",
                            "customFormat": "YYYY-MM-DD"
                        },
                        "duration": 42
                    }
                },
                "columns": {
                    "x": "x",
                    "y": "y",
                    "int": ["dec1", "dec2"],
                    "float": ["num"],
                    "text": ["text"]
                },
                "defaultGeometry":{"MultiPoint":{"coordinates":[{"x":0.0,"y":0.0}]}},
                "forceOgrTimeFilter": false,
                "onError": "skip",
                "provenance": {
                    "citation": "Foo Bar",
                    "license": "CC",
                    "uri": "foo:bar"
                }
            })
            .to_string(),
        )
        .unwrap();

        assert_eq!(deserialized_spec, spec);
    }

    #[tokio::test]
    async fn empty_geojson() -> Result<()> {
        let dataset_information = OgrSourceDataset {
            file_name: "test-data/vector/data/empty.json".into(),
            layer_name: "empty".to_string(),
            data_type: None,
            time: OgrSourceDatasetTimeType::None,
            columns: None,
            default_geometry: None,
            force_ogr_time_filter: false,
            on_error: OgrSourceErrorSpec::Skip,
            provenance: None,
        };

        let info = StaticMetaData {
            loading_info: dataset_information,
            result_descriptor: VectorResultDescriptor {
                data_type: VectorDataType::MultiPoint,
                spatial_reference: SpatialReferenceOption::Unreferenced,
                columns: Default::default(),
            },
        };

        let query_processor = OgrSourceProcessor::<MultiPoint>::new(Box::new(info));

        let context = MockQueryContext::new(usize::MAX);
        let query = query_processor
            .query(
                QueryRectangle {
                    bbox: BoundingBox2D::new((0., 0.).into(), (1., 1.).into())?,
                    time_interval: Default::default(),
                    spatial_resolution: SpatialResolution::new(1., 1.)?,
                },
                &context,
            )
            .unwrap();

        let result: Vec<MultiPointCollection> = query.try_collect().await?;

        assert_eq!(result.len(), 1);
        assert!(result[0].is_empty());

        Ok(())
    }

    #[tokio::test]
    async fn error() -> Result<()> {
        let dataset_information = OgrSourceDataset {
            file_name: "".into(),
            layer_name: "".to_string(),
            data_type: None,
            time: OgrSourceDatasetTimeType::None,
            columns: None,
            default_geometry: None,
            force_ogr_time_filter: false,
            on_error: OgrSourceErrorSpec::Skip,
            provenance: None,
        };

        let info = StaticMetaData {
            loading_info: dataset_information,
            result_descriptor: VectorResultDescriptor {
                data_type: VectorDataType::MultiPoint,
                spatial_reference: SpatialReferenceOption::Unreferenced,
                columns: Default::default(),
            },
        };

        let query_processor = OgrSourceProcessor::<MultiPoint>::new(Box::new(info));

        let context = MockQueryContext::new(usize::MAX);
        let query = query_processor
            .query(
                QueryRectangle {
                    bbox: BoundingBox2D::new((0., 0.).into(), (1., 1.).into())?,
                    time_interval: Default::default(),
                    spatial_resolution: SpatialResolution::new(1., 1.)?,
                },
                &context,
            )
            .unwrap();

        let result: Vec<Result<MultiPointCollection>> = query.collect().await;

        assert_eq!(result.len(), 1);
        assert!(result[0].is_err());

        Ok(())
    }

    #[tokio::test]
    async fn on_error_skip() -> Result<()> {
        let dataset_information = OgrSourceDataset {
            file_name: "test-data/vector/data/missing_geo.json".into(),
            layer_name: "missing_geo".to_string(),
            data_type: None,
            time: OgrSourceDatasetTimeType::None,
            columns: None,
            default_geometry: None,
            force_ogr_time_filter: false,
            on_error: OgrSourceErrorSpec::Skip,
            provenance: None,
        };
        let info = StaticMetaData {
            loading_info: dataset_information,
            result_descriptor: VectorResultDescriptor {
                data_type: VectorDataType::MultiPoint,
                spatial_reference: SpatialReferenceOption::Unreferenced,
                columns: Default::default(),
            },
        };

        let query_processor = OgrSourceProcessor::<MultiPoint>::new(Box::new(info));

        let context = MockQueryContext::new(usize::MAX);
        let query = query_processor
            .query(
                QueryRectangle {
                    bbox: BoundingBox2D::new((0., 0.).into(), (5., 5.).into())?,
                    time_interval: Default::default(),
                    spatial_resolution: SpatialResolution::new(1., 1.)?,
                },
                &context,
            )
            .unwrap();

        let result: Vec<MultiPointCollection> = query.try_collect().await?;

        assert_eq!(result.len(), 1);

        assert_eq!(
            result[0],
            MultiPointCollection::from_data(
                MultiPoint::many(vec![vec![(0.0, 0.1)], vec![(1.0, 1.1), (2.0, 2.1)]])?,
                vec![Default::default(); 2],
                HashMap::new(),
            )?
        );

        Ok(())
    }

    #[tokio::test]
    async fn on_error_keep() -> Result<()> {
        let dataset_information = OgrSourceDataset {
            file_name: "test-data/vector/data/missing_geo.json".into(),
            layer_name: "missing_geo".to_string(),
            data_type: None,
            time: OgrSourceDatasetTimeType::None,
            columns: None,
            default_geometry: Some(TypedGeometry::MultiPoint(
                MultiPoint::new(vec![(4.0, 4.1).into()]).unwrap(),
            )),
            force_ogr_time_filter: false,
            on_error: OgrSourceErrorSpec::Keep,
            provenance: None,
        };
        let info = StaticMetaData {
            loading_info: dataset_information,
            result_descriptor: VectorResultDescriptor {
                data_type: VectorDataType::MultiPoint,
                spatial_reference: SpatialReferenceOption::Unreferenced,
                columns: Default::default(),
            },
        };

        let query_processor = OgrSourceProcessor::<MultiPoint>::new(Box::new(info));

        let context = MockQueryContext::new(usize::MAX);
        let query = query_processor
            .query(
                QueryRectangle {
                    bbox: BoundingBox2D::new((0., 0.).into(), (5., 5.).into())?,
                    time_interval: Default::default(),
                    spatial_resolution: SpatialResolution::new(1., 1.)?,
                },
                &context,
            )
            .unwrap();

        let result: Vec<MultiPointCollection> = query.try_collect().await?;

        assert_eq!(result.len(), 1);

        assert_eq!(
            result[0],
            MultiPointCollection::from_data(
                MultiPoint::many(vec![
                    vec![(0.0, 0.1)],
                    vec![(1.0, 1.1), (2.0, 2.1)],
                    vec![(4.0, 4.1)]
                ])?,
                vec![Default::default(); 3],
                HashMap::new(),
            )?
        );

        Ok(())
    }

    #[tokio::test]
    async fn ne_10m_ports_bbox_filter() -> Result<()> {
        let dataset = DatasetId::Internal(InternalDatasetId::new());
        let mut exe_ctx = MockExecutionContext::default();
        exe_ctx.add_meta_data(
            dataset.clone(),
            Box::new(StaticMetaData {
                loading_info: OgrSourceDataset {
                    file_name: "test-data/vector/data/ne_10m_ports/ne_10m_ports.shp".into(),
                    layer_name: "ne_10m_ports".to_string(),
                    data_type: Some(VectorDataType::MultiPoint),
                    time: OgrSourceDatasetTimeType::None,
                    columns: None,
                    default_geometry: None,
                    force_ogr_time_filter: false,
                    on_error: OgrSourceErrorSpec::Skip,
                    provenance: None,
                },
                result_descriptor: VectorResultDescriptor {
                    data_type: VectorDataType::MultiPoint,
                    spatial_reference: SpatialReference::epsg_4326().into(),
                    columns: Default::default(),
                },
            }),
        );

        let source = OgrSource {
            params: OgrSourceParameters {
                dataset,
                attribute_projection: None,
            },
        }
        .boxed()
        .initialize(&exe_ctx)?;

        assert_eq!(
            source.result_descriptor().data_type,
            VectorDataType::MultiPoint
        );
        assert_eq!(
            source.result_descriptor().spatial_reference,
            SpatialReference::epsg_4326().into()
        );

        let query_processor = source.query_processor()?.multi_point().unwrap();

        let context = MockQueryContext::new(usize::MAX);
        let query = query_processor
            .query(
                QueryRectangle {
                    bbox: BoundingBox2D::new((1.85, 50.88).into(), (4.82, 52.95).into())?,
                    time_interval: Default::default(),
                    spatial_resolution: SpatialResolution::new(1., 1.)?,
                },
                &context,
            )
            .unwrap();

        let result: Vec<MultiPointCollection> = query.try_collect().await?;

        assert_eq!(result.len(), 1);
        assert_eq!(result[0].len(), 10);

        let coordinates = MultiPoint::many(vec![
            (2.933_686_69, 51.23),
            (3.204_593_64_f64, 51.336_388_89),
            (4.651_413_428, 51.805_833_33),
            (4.11, 51.95),
            (4.386_160_188, 50.886_111_11),
            (3.767_373_38, 51.114_444_44),
            (4.293_757_362, 51.297_777_78),
            (1.850_176_678, 50.965_833_33),
            (2.170_906_949, 51.021_666_67),
            (4.292_873_969, 51.927_222_22),
        ])?;

        assert_eq!(
            result[0],
            MultiPointCollection::from_data(
                coordinates,
                vec![Default::default(); 10],
                HashMap::new(),
            )?
        );

        Ok(())
    }

    #[tokio::test]
    #[allow(clippy::too_many_lines)]
    async fn ne_10m_ports_columns() -> Result<()> {
        let id = DatasetId::Internal(InternalDatasetId::new());
        let mut exe_ctx = MockExecutionContext::default();
        exe_ctx.add_meta_data(
            id.clone(),
            Box::new(StaticMetaData {
                loading_info: OgrSourceDataset {
                    file_name: "test-data/vector/data/ne_10m_ports/ne_10m_ports.shp".into(),
                    layer_name: "ne_10m_ports".to_string(),
                    data_type: Some(VectorDataType::MultiPoint),
                    time: OgrSourceDatasetTimeType::None,
                    columns: Some(OgrSourceColumnSpec {
                        x: "".to_string(),
                        y: None,
                        int: vec!["natlscale".to_string()],
                        float: vec!["scalerank".to_string()],
                        text: vec![
                            "featurecla".to_string(),
                            "name".to_string(),
                            "website".to_string(),
                        ],
                    }),
                    default_geometry: None,
                    force_ogr_time_filter: false,
                    on_error: OgrSourceErrorSpec::Skip,
                    provenance: None,
                },
                result_descriptor: VectorResultDescriptor {
                    data_type: VectorDataType::MultiPoint,
                    spatial_reference: SpatialReference::epsg_4326().into(),
                    columns: [
                        ("natlscale".to_string(), FeatureDataType::Float),
                        ("scalerank".to_string(), FeatureDataType::Int),
                        ("featurecla".to_string(), FeatureDataType::Int),
                        ("name".to_string(), FeatureDataType::Text),
                        ("website".to_string(), FeatureDataType::Text),
                    ]
                    .iter()
                    .cloned()
                    .collect(),
                },
            }),
        );

        let source = OgrSource {
            params: OgrSourceParameters {
                dataset: id.clone(),
                attribute_projection: None,
            },
        }
        .boxed()
        .initialize(&exe_ctx)?;

        assert_eq!(
            source.result_descriptor().data_type,
            VectorDataType::MultiPoint
        );
        assert_eq!(
            source.result_descriptor().spatial_reference,
            SpatialReference::epsg_4326().into()
        );

        let query_processor = source.query_processor()?.multi_point().unwrap();

        let context = MockQueryContext::new(usize::MAX);
        let query = query_processor
            .query(
                QueryRectangle {
                    bbox: BoundingBox2D::new((1.85, 50.88).into(), (4.82, 52.95).into())?,
                    time_interval: Default::default(),
                    spatial_resolution: SpatialResolution::new(1., 1.)?,
                },
                &context,
            )
            .unwrap();

        let result: Vec<MultiPointCollection> = query.try_collect().await?;

        assert_eq!(result.len(), 1);
        assert_eq!(result[0].len(), 10);

        let coordinates = MultiPoint::many(vec![
            (2.933_686_69, 51.23),
            (3.204_593_64_f64, 51.336_388_89),
            (4.651_413_428, 51.805_833_33),
            (4.11, 51.95),
            (4.386_160_188, 50.886_111_11),
            (3.767_373_38, 51.114_444_44),
            (4.293_757_362, 51.297_777_78),
            (1.850_176_678, 50.965_833_33),
            (2.170_906_949, 51.021_666_67),
            (4.292_873_969, 51.927_222_22),
        ])?;

        let natlscale = FeatureData::NullableFloat(
            [5.0_f64, 5.0, 5.0, 10.0, 20.0, 20.0, 30.0, 30.0, 30.0, 30.0]
                .iter()
                .map(|v| Some(*v))
                .collect(),
        );

        let scalerank = FeatureData::NullableInt(
            [8, 8, 8, 7, 6, 6, 5, 5, 5, 5]
                .iter()
                .map(|v| Some(*v))
                .collect(),
        );

        let featurecla = FeatureData::NullableText(
            [
                "Port", "Port", "Port", "Port", "Port", "Port", "Port", "Port", "Port", "Port",
            ]
            .iter()
            .map(|&v| Some(v.to_string()))
            .collect(),
        );

        let website = FeatureData::NullableText(
            [
                "www.portofoostende.be",
                "www.zeebruggeport.be",
                "",
                "",
                "www.portdebruxelles.irisnet.be",
                "www.havengent.be",
                "www.portofantwerp.be",
                "www.calais-port.com",
                "www.portdedunkerque.fr",
                "www.portofrotterdam.com",
            ]
            .iter()
            .map(|&v| {
                if v.is_empty() {
                    None
                } else {
                    Some(v.to_string())
                }
            })
            .collect(),
        );

        let name = FeatureData::NullableText(
            [
                "Oostende (Ostend)",
                "Zeebrugge",
                "Dordrecht",
                "Europoort",
                "Brussel (Bruxelles)",
                "Gent (Ghent)",
                "Antwerpen",
                "Calais",
                "Dunkerque",
                "Rotterdam",
            ]
            .iter()
            .map(|&v| Some(v.to_string()))
            .collect(),
        );

        assert_eq!(
            result[0],
            MultiPointCollection::from_data(
                coordinates,
                vec![Default::default(); 10],
                [
                    ("natlscale".to_string(), natlscale),
                    ("scalerank".to_string(), scalerank),
                    ("featurecla".to_string(), featurecla),
                    ("website".to_string(), website),
                    ("name".to_string(), name),
                ]
                .iter()
                .cloned()
                .collect(),
            )?
        );

        Ok(())
    }

    #[tokio::test]
    #[allow(clippy::too_many_lines)]
    async fn ne_10m_ports() -> Result<()> {
        let id = DatasetId::Internal(InternalDatasetId::new());
        let mut exe_ctx = MockExecutionContext::default();
        exe_ctx.add_meta_data(
            id.clone(),
            Box::new(StaticMetaData {
                loading_info: OgrSourceDataset {
                    file_name: "test-data/vector/data/ne_10m_ports/ne_10m_ports.shp".into(),
                    layer_name: "ne_10m_ports".to_string(),
                    data_type: Some(VectorDataType::MultiPoint),
                    time: OgrSourceDatasetTimeType::None,
                    columns: None,
                    default_geometry: None,
                    force_ogr_time_filter: false,
                    on_error: OgrSourceErrorSpec::Skip,
                    provenance: None,
                },
                result_descriptor: VectorResultDescriptor {
                    data_type: VectorDataType::MultiPoint,
                    spatial_reference: SpatialReference::epsg_4326().into(),
                    columns: Default::default(),
                },
            }),
        );

        let source = OgrSource {
            params: OgrSourceParameters {
                dataset: id.clone(),
                attribute_projection: None,
            },
        }
        .boxed()
        .initialize(&exe_ctx)?;

        assert_eq!(
            source.result_descriptor().data_type,
            VectorDataType::MultiPoint
        );
        assert_eq!(
            source.result_descriptor().spatial_reference,
            SpatialReference::epsg_4326().into()
        );

        let query_processor = source.query_processor()?.multi_point().unwrap();

        let context = MockQueryContext::new(usize::MAX);
        let query = query_processor
            .query(
                QueryRectangle {
                    bbox: BoundingBox2D::new((-180.0, -90.0).into(), (180.0, 90.0).into())?,
                    time_interval: Default::default(),
                    spatial_resolution: SpatialResolution::new(1., 1.)?,
                },
                &context,
            )
            .unwrap();

        let result: Vec<MultiPointCollection> = query.try_collect().await?;

        assert_eq!(result.len(), 1);
        assert_eq!(result[0].len(), 1081);

        let coordinates = MultiPoint::many(vec![
            (-69.923_557_13, 12.4375),
            (-58.951_413_43, -34.153_333_33),
            (-59.004_947, -34.098_888_89),
            (-62.100_883_39, -38.894_444_44),
            (-62.300_530_04, -38.783_055_56),
            (-62.259_893_99, -38.791_944_44),
            (-61.852_296_82, 17.122_777_78),
            (115.738_103_7, -32.0475),
            (151.209_540_6, -33.973_055_56),
            (151.284_216_7, -23.851_111_11),
            (2.933_686_69, 51.23),
            (3.204_593_64_f64, 51.336_388_89),
            (27.458_303_89, 42.47),
            (50.607_597_17, 26.198_611_11),
            (50.658_833_92, 26.158_611_11),
            (-64.673_027_09, 32.379_444_44),
            (-38.473_203_77, -3.7075),
            (-43.124_617_2, -22.879_166_67),
            (-48.635_453_47, -26.238_055_56),
            (-65.467_726_74, 47.034_444_44),
            (-53.956_890_46, 48.163_333_33),
            (-124.924_440_5, 49.670_833_33),
            (-123.434_393_4, 48.436_388_89),
            (-55.751_060_07, 47.100_277_78),
            (-60.239_340_4, 46.208_888_89),
            (-64.924_617_2, 47.796_388_89),
            (-71.052_650_18, 48.43),
            (-57.936_336_87, 48.960_555_56),
            (-65.752_296_82, 44.625_277_78),
            (-53.217_020_02, 47.690_277_78),
            (-62.704_416_96, 45.674_722_22),
            (-65.317_726_74, 43.749_722_22),
            (-73.118_080_09, 46.041_111_11),
            (-56.059_893_99, 49.499_722_22),
            (-52.692_343_93, 47.5625),
            (-73.153_356_89, -37.028_333_33),
            (-73.158_480_57, -37.098_055_56),
            (-73.102_296_82, -36.705_277_78),
            (-71.618_080_09, -33.5875),
            (121.441_813_9, 28.690_277_78),
            (119.585_983_5, 39.906_666_67),
            (114.26702, 22.574_166_67),
            (122.235_100_1, 40.695_833_33),
            (-83.074_087_16, 10.005_555_56),
            (-75.703_356_89, 20.919_166_67),
            (-79.469_316_84, 22.529_166_67),
            (-80.007_597_17, 22.940_277_78),
            (-77.239_517_08, 21.563_055_56),
            (33.940_047_11, 35.127_777_78),
            (8.707_243_816, 53.864_722_22),
            (9.835_806_832, 54.473_611_11),
            (8.489_517_079, 53.4875),
            (7.368_963_486, 53.096_388_89),
            (11.439_163_72, 53.906_388_89),
            (10.806_890_46, 55.298_888_89),
            (12.617_020_02, 56.034_444_44),
            (10.524_970_55, 55.466_388_89),
            (10.788_103_65, 55.306_944_44),
            (10.541_460_54, 57.437_777_78),
            (9.504_416_961, 55.251_111_11),
            (9.868_433_451, 55.854_166_67),
            (11.085_983_51, 55.669_444_44),
            (9.493_404_005, 55.492_777_78),
            (11.121_083_63, 54.832_222_22),
            (11.857_067_14, 54.770_833_33),
            (10.052_650_18, 56.460_277_78),
            (10.704_947, 54.939_722_22),
            (10.617_020_02, 55.058_611_11),
            (9.551_943_463, 55.705_555_56),
            (10.588_810_37, 57.718_611_11),
            (-70.700_530_04, 19.803_611_11),
            (-70.018_080_09, 18.420_277_78),
            (0.071_260_306, 35.934_444_44),
            (31.759_187_28, 31.466_666_67),
            (33.941_283_86, 26.742_222_22),
            (-5.400_353_357, 36.147_777_78),
            (-5.920_023_557, 43.578_611_11),
            (-8.250_883_392, 43.479_722_22),
            (-6.935_806_832, 37.192_777_78),
            (-1.918_786_808, 43.323_333_33),
            (-6.334_570_082, 36.619_444_44),
            (-6.258_833_922, 36.52),
            (26.941_813_9, 60.461_111_11),
            (24.616_666_67, 65.683_055_56),
            (-1.142_343_934, 44.659_166_67),
            (0.073_380_448, 49.365_833_33),
            (0.369_493_522, 49.761_944_44),
            (-1.223_910_483, 46.157_222_22),
            (-2.022_850_412, 48.644_444_44),
            (3.710_247_35, 43.404_722_22),
            (-4.756_713_781, 55.954_722_22),
            (-1.986_513_545, 50.714_444_44),
            (-5.053_533_569, 50.152_777_78),
            (-3.171_790_342, 55.9825),
            (-2.467_903_416, 56.704_444_44),
            (-2.984_746_761, 51.558_888_89),
            (-1.356_183_746, 54.906_944_44),
            (-1.157_067_138, 54.608_055_56),
            (41.652_826_86, 42.155),
            (23.656_537_1, 37.937_222_22),
            (23.633_686_69, 37.941_111_11),
            (23.643_050_65, 37.934_444_44),
            (-61.750_530_04, 12.047_222_22),
            (-52.271_967_02, 4.853_055_556),
            (14.540_753_83, 45.299_722_22),
            (13.634_923_44, 45.080_555_56),
            (15.891_637_22, 43.726_388_89),
            (-72.703_710_25, 19.448_333_33),
            (131.242_520_6, -0.876_944_444),
            (76.310_424_03, 9.491_944_444),
            (82.274_617_2, 16.977_777_78),
            (78.187_043_58, 8.758_333_333),
            (-8.471_260_306, 54.271_666_67),
            (13.938_280_33, 37.090_277_78),
            (8.307_950_53, 40.562_777_78),
            (14.160_070_67, 40.803_333_33),
            (16.287_750_29, 41.325_555_56),
            (17.956_007_07, 40.646_388_89),
            (17.123_380_45, 39.086_111_11),
            (17.975_677_27, 40.055_833_33),
            (8.026_914_016, 43.882_777_78),
            (9.409_363_958, 41.213_333_33),
            (9.850_353_357, 44.087_222_22),
            (12.435_453_47, 37.789_722_22),
            (15.559_187_28, 38.200_277_78),
            (16.587_750_29, 41.208_333_33),
            (13.552_650_18, 45.788_611_11),
            (17.300_353_36, 40.956_111_11),
            (12.902_473_5, 43.920_833_33),
            (8.392_167_256, 40.843_611_11),
            (12.250_353_36, 44.462_222_22),
            (15.287_573_62, 37.066_111_11),
            (17.188_987_04, 40.488_055_56),
            (14.442_873_97, 40.75),
            (129.950_353_4, 32.901_666_67),
            (135.383_333_3, 34.691_388_89),
            (137.108_480_6, 36.775_833_33),
            (133.006_183_7, 34.068_055_56),
            (132.235_276_8, 34.176_944_44),
            (135.188_457, 34.153_055_56),
            (136.606_537_1, 36.616_944_44),
            (139.743_757_4, 35.506_388_89),
            (130.873_557_1, 33.908_333_33),
            (135.385_276_8, 35.481_666_67),
            (136.553_356_9, 34.608_055_56),
            (135.193_404, 35.543_333_33),
            (140.954_063_6, 42.335_833_33),
            (139.124_793_9, 37.955),
            (131.869_316_8, 33.251_388_89),
            (129.707_773_9, 33.156_944_44),
            (138.509_894, 35.014_444_44),
            (135.133_333_3, 34.116_388_89),
            (135.127_090_7, 34.223_055_56),
            (139.654_417, 35.304_444_44),
            (80.224_970_55, 6.033_333_333),
            (21.537_043_58, 57.403_055_56),
            (-92.652_120_14, 18.530_277_78),
            (-94.534_570_08, 17.975_833_33),
            (-94.400_530_04, 18.1275),
            (-112.258_480_6, 27.339_166_67),
            (-89.670_553_59, 21.313_611_11),
            (-97.370_553_59, 20.940_555_56),
            (103.459_187_3, 4.249_444_444),
            (4.783_686_69, 52.958_055_56),
            (4.651_413_428, 51.805_833_33),
            (6.955_477_032, 53.320_555_56),
            (8.757_420_495, 58.454_166_67),
            (10.224_970_55, 59.736_666_67),
            (11.375_323_91, 59.118_055_56),
            (16.541_637_22, 68.789_166_67),
            (10.025_500_59, 59.045_277_78),
            (10.652_826_86, 59.432_222_22),
            (10.224_970_55, 59.123_611_11),
            (10.404_947, 59.265),
            (172.710_247_3, -43.606_111_11),
            (59.420_553_59, 22.656_666_67),
            (56.737_926_97, 24.378_333_33),
            (-79.568_786_81, 8.955_555_556),
            (-79.904_770_32_f64, 9.350_277_778),
            (-82.434_570_08, 8.365),
            (-77.141_813_9, -12.045_277_78),
            (-72.104_240_28, -16.997_777_78),
            (14.268_610_13, 53.905),
            (-8.692_873_969, 41.185),
            (-8.821_436_985, 38.489_722_22),
            (-8.719_670_2, 40.643_611_11),
            (-8.823_027_091, 41.686_388_89),
            (28.083_863_37, 45.441_666_67),
            (132.907_597_2, 42.804_722_22),
            (32.404_947, 67.135),
            (142.040_047_1, 47.050_555_56),
            (142.758_480_6, 46.626_666_67),
            (29.767_373_38, 59.986_944_44),
            (132.886_160_2, 42.8),
            (37.804_416_96, 44.715),
            (39.066_666_67, 44.091_944_44),
            (49.670_906_95, 27.028_611_11),
            (49.673_027_09, 27.087_777_78),
            (48.522_497_06, 28.415),
            (12.476_383_98, 56.889_444_44),
            (14.305_477_03, 55.925_555_56),
            (17.938_810_37, 62.640_833_33),
            (12.541_460_54, 56.198_611_11),
            (14.858_303_89, 56.1625),
            (15.585_983_51, 56.16),
            (17.958_127_21, 58.913_333_33),
            (16.470_730_27, 57.265),
            (17.107_950_53, 58.661_666_67),
            (21.470_376_91, 65.308_888_89),
            (17.659_187_28, 59.169_722_22),
            (13.151_590_11, 55.368_055_56),
            (11.904_770_32_f64, 58.348_055_56),
            (13.820_730_27, 55.421_388_89),
            (100.584_923_4, 13.695_833_33),
            (100.890_930_5, 13.073_888_89),
            (100.918_610_1, 13.171_388_89),
            (-61.489_517_08, 10.388_333_33),
            (34.640_577_15, 36.796_944_44),
            (36.773_203_77, 46.751_388_89),
            (36.485_630_15, 45.355),
            (-122.359_010_6, 37.913_888_89),
            (-75.519_846_88, 39.716_666_67),
            (-70.968_963_49, 42.241_388_89),
            (-159.353_003_5, 21.953_888_89),
            (-121.888_987, 36.605_555_56),
            (-77.952_650_18, 34.191_944_44),
            (-75.122_673_73, 39.903_611_11),
            (-74.102_473_5, 40.6625),
            (-76.555_653_71, 39.2325),
            (-81.559_187_28, 30.380_833_33),
            (-76.426_207_3, 36.980_555_56),
            (-93.957_067_14, 29.843_055_56),
            (-76.288_280_33, 36.816_666_67),
            (-77.952_650_18, 34.191_944_44),
            (-93.957_067_14, 29.843_055_56),
            (-77.037_220_26, 38.801_111_11),
            (-76.426_207_3, 36.980_555_56),
            (-122.608_657_2, 47.651_388_89),
            (-122.703_886_9, 45.634_722_22),
            (-64.590_400_47, 10.249_166_67),
            (121.725_836_966_943_46, 25.220_760_141_757_456),
            (-13.623_954_376_704_255, 28.948_964_844_057_482),
            (-64.928_415_300_364_52, 18.332_123_222_010_704),
            (-62.750_002_499_299_285, 17.278_827_021_185_45),
            (-90.056_371_243_811_14, 29.934_199_968_138_62),
            (-78.727_663_615_817_95, 26.538_410_634_413_9),
            (-77.56, 44.1),
            (-81.73, 43.75),
            (-79.91, 44.75),
            (-86.48, 42.11),
            (-87.78, 42.73),
            (-87.6, 45.1),
            (-87.05, 45.76),
            (-121.5, 38.58),
            (1.73, 52.61),
            (-2.96, 56.46),
            (-3.83, 57.83),
            (-3.08, 58.43),
            (-5.46, 56.41),
            (-4.46, 54.15),
            (-7.31, 55.0),
            (-3.4, 54.86),
            (13.093_757_36, -7.833_055_556),
            (12.190_223_79, -5.55),
            (12.320_376_91, -6.121_388_889),
            (19.453_003_53, 41.307_777_78),
            (-68.918_256_77, 12.119_166_67),
            (56.356_537_1, 25.178_333_33),
            (-67.508_480_57, -46.433_055_56),
            (-65.904_063_6, -47.755_555_56),
            (-69.218_256_77, -51.611_666_67),
            (-67.702_473_5, -53.794_444_44),
            (-67.718_963_49, -49.299_722_22),
            (153.141_460_5, -30.3075),
            (121.893_404, -33.871_944_44),
            (137.756_713_8, -32.488_611_11),
            (148.25053, -20.020_833_33),
            (152.388_457, -24.767_222_22),
            (139.737_927, -17.553_611_11),
            (113.642_874, -24.895),
            (145.243_757_4, -15.459_722_22),
            (123.605_123_7, -17.292_222_22),
            (149.905_300_4, -37.071_944_44),
            (146.820_200_2, -41.109_722_22),
            (114.600_706_7, -28.772_777_78),
            (140.833_333_3, -17.489_444_44),
            (137.639_517_1, -35.655),
            (152.906_007_1, -25.295),
            (145.320_553_6, -42.158_333_33),
            (89.585_983_51, 22.486_944_44),
            (-37.039_517_08, -10.925_277_78),
            (-38.521_436_98, -3.7175),
            (-51.042_697_29, 0.032_222_222),
            (-48.654_240_28, -26.898_888_89),
            (-52.323_733_8, -31.781_944_44),
            (-125.238_633_7, 50.031_944_44),
            (-60.342_343_93, 53.384_444_44),
            (-132.141_107_2, 54.006_666_67),
            (-67.571_260_31, 48.841_944_44),
            (-84.543_050_65, 73.068_611_11),
            (-65.834_923_44, 48.138_611_11),
            (-127.483_686_7, 50.721_111_11),
            (-61.355_653_71, 45.61),
            (-123.166_666_7, 49.683_055_56),
            (-58.540_753_83, 48.535_277_78),
            (-129.989_517_1, 55.928_611_11),
            (-126.654_063_6, 49.9175),
            (-131.819_670_2, 53.255_277_78),
            (-132.985_806_8, 69.431_388_89),
            (-73.825_677_27, -41.868_611_11),
            (-73.766_843_35, -42.482_777_78),
            (-70.634_393_4, -26.350_555_56),
            (-72.509_363_96, -51.731_111_11),
            (-70.484_570_08, -25.397_222_22),
            (113.671_083_6, 22.640_277_78),
            (120.221_260_3, 31.931_944_44),
            (119.408_480_6, 34.745_277_78),
            (109.50053, 18.239_722_22),
            (110.406_360_4, 21.169_722_22),
            (122.102_650_2, 30.003_333_33),
            (-6.617_020_024, 4.743_055_556),
            (-75.525_677_27, 10.403_333_33),
            (-75.585_276_8, 9.520_277_778),
            (-78.759_540_64_f64, 1.813_055_556),
            (-76.733_863_37, 8.087_777_778),
            (-74.502_296_82, 20.353_055_56),
            (-75.550_883_39, 20.713_333_33),
            (-82.793_227_33, 21.903_333_33),
            (7.891_283_863, 54.1775),
            (10.868_256_77, 53.952_222_22),
            (8.692_167_256, 56.952_777_78),
            (-80.720_906_95, -0.935_555_556),
            (-79.642_697_29, 0.989_444_444),
            (-13.858_833_92, 28.741_388_89),
            (-5.310_424_028, 35.890_277_78),
            (-2.922_850_412, 35.28),
            (-17.105_123_67, 28.088_055_56),
            (-17.766_666_67, 28.675_833_33),
            (24.474_617_2, 58.381_111_11),
            (27.689_870_44, 62.888_333_33),
            (29.777_090_69, 62.604_444_44),
            (27.874_793_88, 62.3125),
            (179.309_364, -16.817_777_78),
            (-1.620_376_914, 49.646_388_89),
            (-0.326_383_981, 49.190_555_56),
            (8.755_300_353, 42.565_833_33),
            (8.900_353_357, 41.676_944_44),
            (-4.108_127_208, 47.989_444_44),
            (-2.756_360_424, 47.643_888_89),
            (138.119_493_5, 9.513_333_333),
            (-2.707_773_852, 51.498_888_89),
            (-0.285_100_118, 53.743_611_11),
            (-1.590_930_506, 54.965),
            (-1.440_930_506, 54.994_444_44),
            (0.685_806_832, 51.434_722_22),
            (0.007_420_495, 5.631_944_444),
            (25.889_163_72, 40.841_388_89),
            (27.289_870_44, 36.894_444_44),
            (25.150_706_71, 37.087_777_78),
            (26.966_666_67, 37.754_444_44),
            (-45.238_103_65, 60.139_722_22),
            (-69.235_100_12, 77.466_944_44),
            (-57.521_790_34, 6.237_777_778),
            (-86.756_890_46, 15.793_888_89),
            (-87.455_830_39, 15.783_888_89),
            (14.457_597_17, 44.538_333_33),
            (-72.535_983_51, 18.231_666_67),
            (-74.107_067_14, 18.643_611_11),
            (131.020_376_9, -1.3075),
            (97.142_873_97, 5.166_666_667),
            (117.654_947, 4.145_555_556),
            (105.307_067_1, -5.460_277_778),
            (106.890_400_5, -6.101_388_889),
            (74.807_420_49, 12.926_944_44),
            (69.587_396_94, 21.639_444_44),
            (73.271_790_34, 17.001_944_44),
            (-9.456_183_746, 51.680_555_56),
            (-6.456_183_746, 52.341_111_11),
            (48.185_453_47, 30.4325),
            (-14.286_513_55, 64.660_555_56),
            (-14.008_833_92, 64.929_722_22),
            (-15.941_460_54, 66.456_388_89),
            (11.937_926_97, 36.833_333_33),
            (15.090_930_51, 37.495_833_33),
            (12.235_453_47, 41.755_833_33),
            (12.602_473_5, 35.499_166_67),
            (15.925_323_91, 41.624_166_67),
            (-77.106_713_78, 18.410_277_78),
            (-76.451_766_78, 18.181_111_11),
            (130.985_630_2, 30.731_666_67),
            (140.039_870_4, 39.762_222_22),
            (141.523_557_1, 40.545_833_33),
            (124.151_236_7, 24.335_555_56),
            (132.693_404, 33.855_277_78),
            (139.803_533_6, 38.939_444_44),
            (134.053_356_9, 34.355_277_78),
            (141.689_163_7, 45.410_555_56),
            (134.187_927, 35.540_277_78),
            (40.901_590_11, -2.268_055_556),
            (126.588_103_7, 35.959_722_22),
            (129.402_826_9, 36.019_722_22),
            (129.188_280_3, 37.433_611_11),
            (128.592_343_9, 38.206_944_44),
            (129.385_630_2, 35.487_777_78),
            (35.819_140_16, 34.455_277_78),
            (-10.052_650_18, 5.858_055_556),
            (13.193_580_68, 32.9075),
            (-9.634_923_439, 30.423_888_89),
            (-3.919_846_879, 35.247_777_78),
            (-15.933_863_37, 23.682_222_22),
            (50.276_207_3, -14.9),
            (48.018_786_81, -22.1425),
            (48.326_207_3, -21.249_166_67),
            (44.271_967_02, -20.288_611_11),
            (49.421_967_02, -18.157_222_22),
            (-111.336_866_9, 26.014_722_22),
            (-90.590_400_47, 19.8125),
            (-86.957_420_49, 20.495),
            (-110.310_424, 24.169_444_44),
            (-87.067_726_74, 20.624_444_44),
            (-113.542_343_9, 31.306_111_11),
            (-105.240_930_5, 20.659_166_67),
            (-94.418_963_49, 18.129_722_22),
            (94.723_380_45, 16.779_722_22),
            (40.667_196_7, -14.541_388_89),
            (40.484_923_44, -12.966_666_67),
            (36.877_090_69, -17.881_666_67),
            (57.489_870_44, -20.148_055_56),
            (102.123_380_4, 2.248_888_889),
            (101.788_633_7, 2.536_111_111),
            (14.500_530_04, -22.940_555_56),
            (8.316_843_345, 4.986_388_889),
            (6.586_866_902, 53.218_333_33),
            (23.237_043_58, 69.967_777_78),
            (16.123_733_8, 69.324_166_67),
            (12.201_943_46, 65.4725),
            (6.789_870_436, 58.088_611_11),
            (5.002_826_855, 61.597_777_78),
            (7.986_336_867, 58.141_944_44),
            (11.490_047_11, 64.464_166_67),
            (11.226_914_02, 64.860_555_56),
            (12.618_786_81, 66.021_666_67),
            (14.909_893_99, 68.568_333_33),
            (5.501_413_428, 59.78),
            (174.004_417, -41.285_555_56),
            (170.519_316_8, -45.875_833_33),
            (54.003_180_21, 16.941_666_67),
            (62.338_633_69, 25.112_222_22),
            (-82.237_573_62, 9.34),
            (-78.151_060_07, 8.413_611_111),
            (-78.607_773_85, -9.076_666_667),
            (-71.343_757_36, -17.646_944_44),
            (-72.010_247_35, -17.031_111_11),
            (-76.221_967_02, -13.733_055_56),
            (123.308_127_2, 9.311_944_444),
            (125.154_240_3, 6.086_111_111),
            (154.671_967, -5.431_944_444),
            (143.206_537_1, -9.068_333_333),
            (146.984_746_8, -6.741_111_111),
            (145.800_353_4, -5.213_333_333),
            (18.668_786_81, 54.393_333_33),
            (18.538_457_01, 54.533_333_33),
            (-67.157_067_14, 18.429_444_44),
            (-66.700_353_36, 18.481_388_89),
            (-67.156_890_46, 18.213_888_89),
            (-7.926_030_624, 37.010_555_56),
            (-151.75, -16.516_666_67),
            (28.816_843_35, 45.191_111_11),
            (61.559_187_28, 69.756_111_11),
            (177.538_633_7, 64.744_166_67),
            (170.277_090_7, 69.701_666_67),
            (-16.071_967_02, 14.129_444_44),
            (-16.268_080_09, 12.589_722_22),
            (15.623_733_8, 78.226_111_11),
            (156.838_810_4, -8.101_388_889),
            (157.726_030_6, -8.499_722_222),
            (42.541_107_18, -0.374_166_667),
            (13.520_200_24, 59.375_277_78),
            (13.159_363_96, 58.509_166_67),
            (21.251_766_78, 64.678_333_33),
            (20.267_726_74, 63.816_666_67),
            (-72.256_007_07, 21.762_777_78),
            (100.569_670_2, 7.228_611_111),
            (27.957_243_82, 40.354_166_67),
            (36.340_400_47, 41.299_722_22),
            (35.142_873_97, 42.023_333_33),
            (39.736_513_55, 41.005_555_56),
            (33.541_460_54, 44.618_888_89),
            (-135.322_320_4, 59.450_833_33),
            (-146.357_067_1, 61.103_611_11),
            (-84.986_690_22, 29.7275),
            (-76.474_263_84, 38.965),
            (-76.071_083_63, 38.574_166_67),
            (-122.783_686_7, 45.605_833_33),
            (-122.637_750_3, 47.5625),
            (-69.102_120_14, 44.103_055_56),
            (-122.001_413_4, 36.966_388_89),
            (-76.239_517_08, 36.7225),
            (-64.187_750_29, 10.474_166_67),
            (106.675_147_2, 20.867_222_22),
            (19.910_572_060_487_087, 39.621_950_140_387_334),
            (30.167_657_186_346_13, 31.334_923_292_880_035),
            (-5.824_954_241_841_614, 35.796_113_535_694_27),
            (-79.85, 43.25),
            (-83.03, 42.31),
            (-83.11, 42.28),
            (-80.93, 44.58),
            (-84.35, 46.51),
            (-83.93, 43.43),
            (-84.46, 45.65),
            (-84.35, 46.5),
            (-86.26, 43.23),
            (-87.33, 41.61),
            (-87.81, 42.36),
            (-88.56, 47.11),
            (-132.38, 56.46),
            (-132.95, 56.81),
            (24.56, 65.73),
            (21.58, 63.1),
            (22.23, 60.45),
            (21.01, 56.51),
            (4.11, 51.95),
            (-6.36, 58.18),
            (-9.16, 38.7),
            (-6.33, 36.8),
            (1.45, 38.9),
            (39.71, 47.16),
            (34.76, 32.06),
            (10.25, 36.8),
            (5.08, 36.75),
            (3.06, 36.76),
            (-16.51, 16.01),
            (3.3, 6.41),
            (40.73, -15.03),
            (42.75, 13.0),
            (39.46, 15.61),
            (34.95, 29.55),
            (47.96, 29.38),
            (72.83, 18.83),
            (72.93, 18.95),
            (76.23, 9.96),
            (80.3, 13.1),
            (88.31, 22.55),
            (98.4, 7.83),
            (100.35, 5.41),
            (98.68, 3.78),
            (110.41, -6.95),
            (123.58, -10.16),
            (110.35, 1.56),
            (113.96, 4.38),
            (116.06, 5.98),
            (118.11, 5.83),
            (119.4, -5.13),
            (125.61, 7.06),
            (118.75, 32.08),
            (114.28, 30.58),
            (112.98, 28.2),
            (135.16, 48.5),
            (158.65, 53.05),
            (12.135_453_47, -15.193_611_11),
            (-62.270_906_95, -38.791_388_89),
            (-57.890_223_79, -34.855_277_78),
            (-68.300_883_39, -54.809_444_44),
            (-65.033_333_33, -42.736_111_11),
            (-170.687_927, -14.274_166_67),
            (149.223_733_8, -21.108_333_33),
            (135.869_493_5, -34.718_333_33),
            (138.007_243_8, -33.176_944_44),
            (117.886_690_2, -35.031_666_67),
            (115.470_906_9, -20.725_833_33),
            (115.651_236_7, -33.315_277_78),
            (145.908_127_2, -41.052_777_78),
            (144.387_396_9, -38.126_666_67),
            (151.251_766_8, -23.83),
            (151.769_140_2, -32.9075),
            (150.893_580_7, -34.4625),
            (141.609_364, -38.349_166_67),
            (142.218_963_5, -10.585_555_56),
            (146.824_793_9, -19.250_833_33),
            (141.866_666_7, -12.67),
            (137.590_753_8, -33.038_333_33),
            (128.100_883_4, -15.451_388_89),
            (4.386_160_188, 50.886_111_11),
            (3.767_373_38, 51.114_444_44),
            (-39.025_677_27, -14.780_277_78),
            (-35.722_320_38, -9.678_888_889),
            (-35.2, -5.783_055_556),
            (-52.076_207_3, -32.056_111_11),
            (-40.335_100_12, -20.323_333_33),
            (-127.688_810_4, 52.350_833_33),
            (-53.986_866_9, 47.293_055_56),
            (-65.65, 47.616_666_67),
            (-64.437_220_26, 48.824_444_44),
            (-124.819_316_8, 49.23),
            (-124.524_793_9, 49.835),
            (-66.383_863_37, 50.206_388_89),
            (-60.203_003_53, 46.141_944_44),
            (-72.538_987_04, 46.335_833_33),
            (-66.120_906_95, 43.835_555_56),
            (-68.508_127_21, 48.477_777_78),
            (-69.568_080_09, 47.846_666_67),
            (-55.577_090_69, 51.366_666_67),
            (-63.787_043_58, 46.388_611_11),
            (-70.321_967_02, -18.473_055_56),
            (-70.205_653_71, -22.086_111_11),
            (109.070_553_6, 21.458_611_11),
            (113.001_943_5, 22.5025),
            (120.884_746_8, 27.998_333_33),
            (121.388_987, 37.571_111_11),
            (113.584_216_7, 22.239_722_22),
            (-74.217_020_02, 11.251_944_44),
            (-77.053_356_89, 3.883_055_556),
            (-23.503_180_21, 14.944_722_22),
            (-83.166_666_67, 8.637_777_778),
            (-80.453_710_25, 22.14),
            (-77.133_510_01, 20.3375),
            (-81.537_043_58, 23.051_388_89),
            (-75.856_713_78, 20.001_666_67),
            (7.192_873_969, 53.346_111_11),
            (9.436_866_902, 54.803_333_33),
            (8.122_143_698, 53.53),
            (8.433_863_369, 55.465_555_56),
            (10.386_866_9, 55.4175),
            (9.776_737_338, 54.906_944_44),
            (14.687_750_29, 55.096_111_11),
            (-71.086_513_55, 18.212_222_22),
            (-71.654_947, 17.925_277_78),
            (-0.636_690_224, 35.7125),
            (-8.387_926_973, 43.363_055_56),
            (-2.471_260_306, 36.832_222_22),
            (-5.688_633_687, 43.558_611_11),
            (-1.986_866_902, 43.322_777_78),
            (-3.804_946_996, 43.442_222_22),
            (1.220_200_236, 41.096_111_11),
            (25.454_593_64_f64, 65.015_833_33),
            (-1.493_757_362, 43.519_722_22),
            (1.575_500_589, 50.723_611_11),
            (-4.471_436_985, 48.380_555_56),
            (7.009_187_279, 43.548_055_56),
            (-1.617_550_059, 49.652_222_22),
            (1.085_983_51, 49.926_388_89),
            (-1.601_060_071, 48.834_722_22),
            (-1.157_773_852, 46.146_666_67),
            (-3.352_120_141, 47.734_166_67),
            (-3.834_923_439, 48.585_277_78),
            (-0.953_003_534, 45.949_166_67),
            (5.904_770_318, 43.110_555_56),
            (9.500_883_392, 0.288_333_333),
            (-2.074_617_197, 57.142_222_22),
            (-3.007_243_816, 53.436_388_89),
            (-4.154_063_604, 50.364_722_22),
            (-1.1, 50.8075),
            (41.650_530_04, 41.648_888_89),
            (24.401_943_46, 40.931_388_89),
            (26.137_750_29, 38.377_222_22),
            (22.108_127_21, 37.022_777_78),
            (21.734_923_44, 38.254_444_44),
            (22.936_690_22, 39.352_777_78),
            (-52.119_140_16, 70.674_722_22),
            (-88.604_063_6, 15.728_333_33),
            (13.834_746_76, 44.871_666_67),
            (14.422_320_38, 45.3275),
            (16.425_500_59, 43.515),
            (114.555_300_4, -3.321_944_444),
            (107.627_090_7, -2.75),
            (92.723_910_48, 11.672_222_22),
            (70.222_320_38, 23.013_611_11),
            (79.822_320_38, 11.914_166_67),
            (-8.424_440_518, 51.901_111_11),
            (-9.043_757_362, 53.27),
            (50.836_866_9, 28.984_722_22),
            (13.492_343_93, 43.618_333_33),
            (16.855_300_35, 41.136_944_44),
            (9.107_597_173, 39.204_166_67),
            (9.517_903_416, 40.922_777_78),
            (14.223_733_8, 42.467_777_78),
            (15.643_757_36, 38.124_444_44),
            (12.503_886_93, 38.013_611_11),
            (140.742_874, 40.831_388_89),
            (140.709_010_6, 41.787_777_78),
            (130.568_786_8, 31.5925),
            (133.557_067_1, 33.524_166_67),
            (144.352_296_8, 42.988_611_11),
            (133.259_540_6, 33.970_833_33),
            (131.676_030_6, 33.272_222_22),
            (130.901_060_1, 33.934_444_44),
            (141.653_356_9, 42.6375),
            (137.222_673_7, 36.757_222_22),
            (131.237_750_3, 33.938_333_33),
            (40.123_027_09, -3.213_611_111),
            (81.203_886_93, 8.558_333_333),
            (21.134_216_73, 55.687_222_22),
            (-9.242_697_291, 32.3075),
            (-116.622_850_4, 31.850_833_33),
            (-110.868_786_8, 27.919_166_67),
            (-104.300_883_4, 19.070_555_56),
            (-95.201_943_46, 16.157_222_22),
            (145.734_923_4, 15.225_833_33),
            (-17.041_813_9, 20.9075),
            (15.153_710_25, -26.637_777_78),
            (-83.756_890_46, 12.011_944_44),
            (6.171_613_663, 62.4725),
            (29.717_726_74, 70.634_166_67),
            (14.372_673_73, 67.288_888_89),
            (23.671_083_63, 70.667_222_22),
            (5.255_653_71, 59.412_222_22),
            (30.055_653_71, 69.728_333_33),
            (7.733_333_333, 63.115),
            (14.123_733_8, 66.315),
            (7.157_420_495, 62.736_388_89),
            (13.186_866_9, 65.851_944_44),
            (17.418_610_13, 68.438_611_11),
            (5.737_220_259, 58.978_888_89),
            (29.737_573_62, 70.071_111_11),
            (31.103_886_93, 70.373_333_33),
            (174.037_750_3, -39.057_222_22),
            (178.022_497_1, -38.6725),
            (171.20053, -42.444_722_22),
            (176.918_080_1, -39.475),
            (176.174_087_2, -37.659_444_44),
            (174.989_517_1, -39.944_166_67),
            (171.591_283_9, -41.750_277_78),
            (174.342_697_3, -35.751_111_11),
            (171.254_240_3, -44.389_166_67),
            (-81.274_617_2, -4.573_055_556),
            (123.619_846_9, 12.368_055_56),
            (120.274_793_9, 14.808_333_33),
            (150.451_060_1, -10.312_777_78),
            (150.786_690_2, -2.584_722_222),
            (155.626_914, -6.215_277_778),
            (152.185_100_1, -4.241_111_111),
            (141.292_343_9, -2.683_611_111),
            (-66.610_247_35, 17.968_055_56),
            (-8.867_020_024, 37.942_777_78),
            (-28.621_967_02, 38.53),
            (40.556_360_42, 64.5425),
            (33.041_460_54, 68.9725),
            (128.872_850_4, 71.643_055_56),
            (42.535_276_8, 16.890_277_78),
            (45.0, 10.440_833_33),
            (-57.001_766_78, 5.951_666_667),
            (13.001_590_11, 55.625_555_56),
            (17.192_697_29, 60.684_444_44),
            (12.85, 56.655),
            (12.687_573_62, 56.033_333_33),
            (17.118_610_13, 61.721_666_67),
            (16.369_140_16, 56.659_166_67),
            (18.725_853_95, 63.276_111_11),
            (15.3, 56.174_722_22),
            (17.089_340_4, 61.308_333_33),
            (16.651_943_46, 57.755_833_33),
            (18.274_617_2, 57.635_555_56),
            (27.507_950_53, 40.9675),
            (39.103_180_21, -5.065_555_556),
            (32.607_420_49, 46.618_611_11),
            (-57.842_167_26, -34.471_666_67),
            (-145.756_360_4, 60.55),
            (-131.671_260_3, 55.346_944_44),
            (-68.769_846_88, 44.791_944_44),
            (-121.323_027_1, 37.950_555_56),
            (-73.176_383_98, 41.1725),
            (-72.909_540_64_f64, 41.286_388_89),
            (-80.108_657_24, 26.084_444_44),
            (-81.122_497_06, 32.110_833_33),
            (-70.239_517_08, 43.653_333_33),
            (-89.088_457_01, 30.358_611_11),
            (-70.768_610_13, 43.0875),
            (-74.137_220_26, 40.7),
            (-123.826_207_3, 46.189_444_44),
            (-80.108_657_24, 26.084_444_44),
            (-97.404_593_64_f64, 27.812_777_78),
            (-88.537_220_26, 30.351_388_89),
            (-122.404_240_3, 47.267_222_22),
            (-94.084_216_73, 30.077_777_78),
            (-122.900_706_7, 47.053_333_33),
            (-123.435_100_1, 48.130_833_33),
            (-122.753_180_2, 48.114_444_44),
            (-67.993_050_65, 10.477_222_22),
            (49.143_757_36, 14.522_222_22),
            (27.904_770_32_f64, -33.025_277_78),
            (21.418_256_77, -34.375_277_78),
            (32.056_183_75, -28.804_722_22),
            (-80.1, 42.15),
            (-83.86, 43.6),
            (-87.88, 43.03),
            (-124.21, 43.36),
            (-135.33, 57.05),
            (-152.4, 57.78),
            (13.569_316_84, -12.336_944_44),
            (54.372_673_73, 24.525),
            (-67.459_893_99, -45.855_833_33),
            (-57.533_333_33, -38.042_777_78),
            (145.775_500_6, -16.929_722_22),
            (122.209_187_3, -18.0025),
            (146.367_550_1, -41.167_777_78),
            (147.335_806_8, -42.880_277_78),
            (4.293_757_362, 51.297_777_78),
            (27.888_633_69, 43.194_444_44),
            (-88.201_943_46, 17.479_722_22),
            (-64.776_383_98, 32.291_111_11),
            (-48.484_746_76, -1.451_666_667),
            (-48.519_140_16, -25.500_833_33),
            (-51.224_087_16, -30.0175),
            (-34.868_963_49, -8.053_611_111),
            (-38.504_770_32_f64, -12.958_611_11),
            (-46.300_530_04, -23.968_888_89),
            (-63.118_963_49, 46.231_666_67),
            (-63.574_440_52, 44.656_944_44),
            (-123.926_384, 49.169_444_44),
            (-71.209_010_6, 46.805_833_33),
            (-123.406_537_1, 48.431_111_11),
            (-130.337_043_6, 54.309_722_22),
            (-66.059_893_99, 45.267_777_78),
            (-70.403_710_25, -23.650_277_78),
            (-70.151_766_78, -20.202_777_78),
            (-72.954_416_96, -41.483_611_11),
            (110.274_970_6, 20.027_777_78),
            (121.553_356_9, 29.866_666_67),
            (118.020_023_6, 24.45),
            (-3.966_666_667, 5.233_055_556),
            (9.685_630_153, 4.055),
            (11.826_914_02, -4.784_444_444),
            (-74.756_183_75, 10.967_222_22),
            (43.243_227_33, -11.701_388_89),
            (-82.756_007_07, 23.006_388_89),
            (33.639_340_4, 34.924_166_67),
            (33.017_726_74, 34.65),
            (8.751_060_071, 53.0975),
            (9.958_480_565, 53.524_722_22),
            (43.135_630_15, 11.601_944_44),
            (10.005_300_35, 57.061_111_11),
            (9.740_577_15, 55.558_055_56),
            (-0.488_280_33, 38.335_277_78),
            (-3.026_914_016, 43.3425),
            (-0.318_433_451, 39.444_166_67),
            (-60.070_730_27, -51.955_555_56),
            (8.738_810_365, 41.92),
            (9.451_943_463, 42.7),
            (-0.553_180_212, 44.865_277_78),
            (1.850_176_678, 50.965_833_33),
            (2.170_906_949, 51.021_666_67),
            (0.235_100_118, 49.422_222_22),
            (9.433_686_69, 0.400_833_333),
            (8.785_276_796, -0.711_944_444),
            (-5.891_107_185, 54.620_555_56),
            (1.322_143_698, 51.120_833_33),
            (-4.234_746_761, 57.486_666_67),
            (-1.738_457_008, 4.884_166_667),
            (-61.727_090_69, 15.996_388_89),
            (-61.538_457_01, 16.233_888_89),
            (-16.570_376_91, 13.444_444_44),
            (9.738_103_651, 1.824_166_667),
            (25.141_107_18, 35.345_555_56),
            (22.917_726_74, 40.635),
            (-52.336_160_19, 4.935_277_778),
            (-52.624_263_84, 5.158_888_889),
            (-58.167_196_7, 6.819_444_444),
            (-87.940_223_79, 15.833_333_33),
            (15.219_316_84, 44.1175),
            (113.916_666_7, -7.616_666_667),
            (124.825_853_9, 1.481_944_444),
            (117.216_666_7, -1.05),
            (72.206_007_07, 21.77),
            (83.287_220_26, 17.693_333_33),
            (-8.633_333_333, 52.662_777_78),
            (56.204_240_28, 27.140_833_33),
            (-21.837_926_97, 64.148_333_33),
            (-14.004_240_28, 65.262_777_78),
            (13.754_240_28, 45.645),
            (132.421_437, 34.365_277_78),
            (135.238_103_7, 34.684_166_67),
            (129.859_540_6, 32.740_277_78),
            (141.016_666_7, 43.196_944_44),
            (139.788_457, 35.624_722_22),
            (-10.793_757_36, 6.345_555_556),
            (79.850_176_68, 6.951_388_889),
            (-7.600_176_678, 33.608_888_89),
            (7.420_906_949, 43.731_944_44),
            (-99.902_473_5, 16.844_444_44),
            (-106.393_404, 23.192_222_22),
            (-97.833_686_69, 22.236_944_44),
            (34.833_510_01, -19.819_166_67),
            (32.557_067_14, -25.972_777_78),
            (-16.021_436_98, 18.035_277_78),
            (-62.219_846_88, 16.703_333_33),
            (-61.056_890_46, 14.599_166_67),
            (166.425_853_9, -22.259_722_22),
            (7.003_180_212, 4.769_166_667),
            (-87.169_140_16, 12.481_944_44),
            (4.292_873_969, 51.927_222_22),
            (5.319_670_2, 60.396_944_44),
            (18.968_786_81, 69.655_833_33),
            (10.388_987_04, 63.437_777_78),
            (173.271_967, -41.259_722_22),
            (58.409_010_6, 23.606_666_67),
            (123.922_673_7, 10.306_388_89),
            (122.071_437, 6.902_777_778),
            (147.151_060_1, -9.467_222_222),
            (143.65053, -3.57),
            (-8.618_610_13, 41.141_111_11),
            (-25.658_833_92, 37.736_944_44),
            (-149.569_670_2, -17.531_111_11),
            (51.555_653_71, 25.298_055_56),
            (20.455_477_03, 54.7),
            (131.887_750_3, 43.094_444_44),
            (28.726_383_98, 60.705),
            (37.221_613_66, 19.615_833_33),
            (45.340_930_51, 2.028_888_889),
            (-55.138_987_04, 5.82),
            (11.870_023_56, 57.689_166_67),
            (22.158_303_89, 65.578_888_89),
            (16.225_677_27, 58.610_277_78),
            (1.284_923_439, 6.139_166_667),
            (27.153_886_93, 38.443_888_89),
            (120.307_067_1, 22.565_277_78),
            (120.503_886_9, 24.258_333_33),
            (30.737_043_58, 46.501_111_11),
            (-56.204_240_28, -34.900_555_56),
            (-134.670_023_6, 58.379_166_67),
            (-165.425_147_2, 64.498_333_33),
            (-155.068_610_1, 19.733_333_33),
            (-122.500_353_4, 48.740_555_56),
            (-95.202_120_14, 29.739_166_67),
            (-97.384_570_08, 25.957_222_22),
            (-122.96702, 46.112_777_78),
            (-61.242_873_97, 13.169_166_67),
            (-66.940_223_79, 10.602_777_78),
            (-71.588_280_33, 10.683_611_11),
            (108.223_203_8, 16.082_222_22),
            (168.305_830_4, -17.747_222_22),
            (-171.757_950_5, -13.828_333_33),
            (42.935_276_8, 14.833_611_11),
            (-75.7, 45.43),
            (-78.88, 42.88),
            (-81.71, 41.5),
            (-88.01, 44.51),
            (-92.1, 46.76),
            (-124.18, 40.8),
            (13.250_883_39, -8.783_888_889),
            (-68.273_557_13, 12.148_333_33),
            (-63.043_757_36, 18.014_444_44),
            (138.507_950_5, -34.799_166_67),
            (153.168_433_5, -27.3825),
            (118.573_203_8, -20.3175),
            (91.825_853_95, 22.268_888_89),
            (-59.624_087_16, 13.106_944_44),
            (-73.524_617_2, 45.543_611_11),
            (-70.904_770_32_f64, -53.168_333_33),
            (-73.226_560_66, -39.816_666_67),
            (121.650_353_4, 38.933_611_11),
            (119.30053, 26.0475),
            (120.31702, 36.095_833_33),
            (121.487_220_3, 31.221_944_44),
            (116.704_063_6, 23.354_722_22),
            (-84.804_240_28, 9.981_666_667),
            (10.156_890_46, 54.330_833_33),
            (-61.385_983_51, 15.296_388_89),
            (-69.875_853_95, 18.475_277_78),
            (-0.985_983_51, 37.589_444_44),
            (-8.726_207_303, 42.2425),
            (-16.226_560_66, 28.474_722_22),
            (24.690_753_83, 59.46),
            (178.421_083_6, -18.1325),
            (6.633_333_333, 43.270_555_56),
            (-4.303_180_212, 55.863_055_56),
            (-1.424_440_518, 50.9025),
            (-5.357_243_816, 36.136_944_44),
            (-13.709_893_99, 9.516_388_889),
            (-15.572_673_73, 11.858_333_33),
            (24.009_717_31, 35.518_055_56),
            (21.318_610_13, 37.646_388_89),
            (-90.841_283_86, 13.915_555_56),
            (114.156_183_7, 22.321_111_11),
            (-72.339_693_76, 18.565_833_33),
            (112.723_910_5, -7.206_388_889),
            (-6.206_007_067, 53.344_444_44),
            (-7.118_786_808, 52.266_388_89),
            (35.018_256_77, 32.8225),
            (10.301_943_46, 43.555_833_33),
            (13.938_103_65, 40.745_277_78),
            (-76.824_793_88, 17.981_666_67),
            (130.854_240_3, 33.9225),
            (39.622_143_7, -4.053_055_556),
            (104.920_906_9, 11.583_055_56),
            (35.519_493_52, 33.905),
            (73.507_067_14, 4.175),
            (-96.133_686_69, 19.208_333_33),
            (96.168_786_81, 16.765_833_33),
            (174.789_870_4, -41.2775),
            (14.585_806_83, 53.430_555_56),
            (39.159_010_6, 21.458_611_11),
            (-17.425_147_23, 14.682_222_22),
            (103.722_143_7, 1.292_777_778),
            (-13.207_950_53, 8.494_166_667),
            (18.109_363_96, 59.335),
            (100.569_140_2, 13.606_944_44),
            (26.521_967_02, 40.264_722_22),
            (-149.887_750_3, 61.235_555_56),
            (-118.200_706_7, 33.748_888_89),
            (-122.301_236_7, 37.799_444_44),
            (-81.559_187_28, 30.380_833_33),
            (-75.134_570_08, 39.895_277_78),
            (-79.923_557_13, 32.822_222_22),
            (-71.324_440_52, 41.4825),
            (106.721_790_3, 10.793_888_89),
            (44.989_693_76, 12.795_555_56),
            (31.023_380_45, -29.881_111_11),
            (25.635_276_8, -33.961_388_89),
            (25.635_276_8, -33.961_388_89),
            (-83.03, 42.33),
            (-90.16, 35.06),
            (-90.2, 38.71),
            (24.96, 60.16),
            (30.3, 59.93),
            (-70.038_810_37, 12.52),
            (55.269_316_84, 25.267_222_22),
            (-58.369_670_2, -34.599_166_67),
            (130.854_947, -12.470_277_78),
            (144.917_196_7, -37.832_777_78),
            (115.855_477, -31.965_277_78),
            (151.189_163_7, -33.862_222_22),
            (2.422_320_377, 6.346_666_667),
            (-77.321_260_31, 25.076_666_67),
            (-43.191_813_9, -22.883_055_56),
            (-123.071_437, 49.297_777_78),
            (-64.703_710_25, 44.043_333_33),
            (-71.619_140_16, -33.035_277_78),
            (113.409_364, 23.094_166_67),
            (117.456_537_1, 39.009_444_44),
            (-4.021_260_306, 5.283_333_333),
            (8.553_003_534, 53.563_611_11),
            (12.117_903_42, 54.1525),
            (12.584_040_05, 55.726_111_11),
            (-79.902_473_5, -2.284_166_667),
            (32.306_007_07, 31.253_333_33),
            (2.168_786_808, 41.354_722_22),
            (-4.418_256_773, 36.709_444_44),
            (2.625_323_91, 39.551_111_11),
            (0.173_733_804, 49.466_944_44),
            (5.341_283_863, 43.329_444_44),
            (7.285_630_153, 43.693_888_89),
            (-0.067_196_702, 51.502_777_78),
            (22.567_550_06, 36.76),
            (28.233_510_01, 36.443_611_11),
            (18.076_383_98, 42.66),
            (11.775_677_27, 42.098_888_89),
            (13.369_846_88, 38.130_833_33),
            (8.489_517_079, 44.311_666_67),
            (12.240_577_15, 45.453_055_56),
            (-77.935_453_47, 18.4675),
            (135.433_863_4, 34.635_833_33),
            (139.667_373_4, 35.436_388_89),
            (24.088_103_65, 57.007_777_78),
            (-109.900_706_7, 22.883_888_89),
            (14.541_283_86, 35.826_111_11),
            (4.824_087_161, 52.413_055_56),
            (10.734_570_08, 59.897_222_22),
            (174.769_493_5, -36.836_388_89),
            (66.973_733_8, 24.835),
            (-79.885_100_12, 9.373_333_333),
            (120.943_404, 14.524_166_67),
            (-66.091_283_86, 18.436_111_11),
            (28.993_404, 41.012_777_78),
            (121.374_617_2, 25.151_944_44),
            (39.293_404, -6.834_444_444),
            (-88.037_750_29, 30.711_388_89),
            (-118.259_717_3, 33.731_944_44),
            (-117.157_243_8, 32.684_444_44),
            (-122.400_883_4, 37.788_611_11),
            (-80.167_020_02, 25.775),
            (-82.436_160_19, 27.93),
            (-157.873_733_8, 21.309_444_44),
            (-71.035_453_47, 42.363_611_11),
            (-76.555_653_71, 39.2325),
            (-74.024_263_84, 40.688_333_33),
            (-94.817_903_42, 29.304_166_67),
            (-76.292_520_61, 36.901_944_44),
            (-122.359_717_3, 47.602_222_22),
            (18.435_276_8, -33.909_166_67),
            (-79.38, 43.61),
            (-87.6, 41.88),
        ])?;

        assert_eq!(
            result[0],
            MultiPointCollection::from_data(
                coordinates,
                vec![Default::default(); 1081],
                HashMap::new(),
            )?
        );

        Ok(())
    }

    #[tokio::test]
    async fn plain_data() -> Result<()> {
        let dataset_information = OgrSourceDataset {
            file_name: "test-data/vector/data/plain_data.csv".into(),
            layer_name: "plain_data".to_string(),
            data_type: None,
            time: OgrSourceDatasetTimeType::None,
            columns: Some(OgrSourceColumnSpec {
                x: "".to_string(),
                y: None,
                float: vec!["a".to_string()],
                int: vec!["b".to_string()],
                text: vec!["c".to_string()],
            }),
            default_geometry: None,
            force_ogr_time_filter: false,
            on_error: OgrSourceErrorSpec::Skip,
            provenance: None,
        };

        let info = StaticMetaData {
            loading_info: dataset_information,
            result_descriptor: VectorResultDescriptor {
                data_type: VectorDataType::MultiPoint,
                spatial_reference: SpatialReferenceOption::Unreferenced,
                columns: [
                    ("a".to_string(), FeatureDataType::Int),
                    ("b".to_string(), FeatureDataType::Float),
                    ("c".to_string(), FeatureDataType::Text),
                ]
                .iter()
                .cloned()
                .collect(),
            },
        };

        let query_processor = OgrSourceProcessor::<NoGeometry>::new(Box::new(info));

        let context = MockQueryContext::new(usize::MAX);
        let query = query_processor
            .query(
                QueryRectangle {
                    bbox: BoundingBox2D::new((0., 0.).into(), (1., 1.).into())?,
                    time_interval: Default::default(),
                    spatial_resolution: SpatialResolution::new(1., 1.)?,
                },
                &context,
            )
            .unwrap();

        let result: Vec<DataCollection> = query.try_collect().await?;

        assert_eq!(result.len(), 1);

        assert_eq!(
            result[0],
            DataCollection::from_data(
                vec![],
                vec![Default::default(); 2],
                [
                    (
                        "a".to_string(),
                        FeatureData::NullableInt(vec![Some(1), Some(2)])
                    ),
                    (
                        "b".to_string(),
                        FeatureData::NullableFloat(vec![Some(5.4), None])
                    ),
                    (
                        "c".to_string(),
                        FeatureData::NullableText(vec![
                            Some("foo".to_string()),
                            Some("bar".to_string())
                        ])
                    ),
                ]
                .iter()
                .cloned()
                .collect(),
            )?
        );

        Ok(())
    }

    #[tokio::test]
    #[allow(clippy::too_many_lines)]
    async fn chunked() -> Result<()> {
        let id = DatasetId::Internal(InternalDatasetId::new());
        let mut exe_ctx = MockExecutionContext::default();
        exe_ctx.add_meta_data(
            id.clone(),
            Box::new(StaticMetaData {
                loading_info: OgrSourceDataset {
                    file_name: "test-data/vector/data/ne_10m_ports/ne_10m_ports.shp".into(),
                    layer_name: "ne_10m_ports".to_string(),
                    data_type: Some(VectorDataType::MultiPoint),
                    time: OgrSourceDatasetTimeType::None,
                    columns: None,
                    default_geometry: None,
                    force_ogr_time_filter: false,
                    on_error: OgrSourceErrorSpec::Skip,
                    provenance: None,
                },
                result_descriptor: VectorResultDescriptor {
                    data_type: VectorDataType::MultiPoint,
                    spatial_reference: SpatialReference::epsg_4326().into(),
                    columns: Default::default(),
                },
            }),
        );

        let source = OgrSource {
            params: OgrSourceParameters {
                dataset: id.clone(),
                attribute_projection: None,
            },
        }
        .boxed()
        .initialize(&exe_ctx)?;

        assert_eq!(
            source.result_descriptor().data_type,
            VectorDataType::MultiPoint
        );
        assert_eq!(
            source.result_descriptor().spatial_reference,
            SpatialReference::epsg_4326().into()
        );

        let query_processor = source.query_processor()?.multi_point().unwrap();

        let query_bbox = BoundingBox2D::new((-9.45, 47.64).into(), (10.00, 63.43).into())?;

        let expected_multipoints = MultiPoint::many(vec![
            (2.933_686_69, 51.23),
            (3.204_593_64_f64, 51.336_388_89),
            (8.707_243_816, 53.864_722_22),
            (9.835_806_832, 54.473_611_11),
            (8.489_517_079, 53.4875),
            (7.368_963_486, 53.096_388_89),
            (9.504_416_961, 55.251_111_11),
            (9.868_433_451, 55.854_166_67),
            (9.493_404_005, 55.492_777_78),
            (9.551_943_463, 55.705_555_56),
            (0.073_380_448, 49.365_833_33),
            (0.369_493_522, 49.761_944_44),
            (-2.022_850_412, 48.644_444_44),
            (-4.756_713_781, 55.954_722_22),
            (-1.986_513_545, 50.714_444_44),
            (-5.053_533_569, 50.152_777_78),
            (-3.171_790_342, 55.9825),
            (-2.467_903_416, 56.704_444_44),
            (-2.984_746_761, 51.558_888_89),
            (-1.356_183_746, 54.906_944_44),
            (-1.157_067_138, 54.608_055_56),
            (-8.471_260_306, 54.271_666_67),
            (4.783_686_69, 52.958_055_56),
            (4.651_413_428, 51.805_833_33),
            (6.955_477_032, 53.320_555_56),
            (8.757_420_495, 58.454_166_67),
            (1.73, 52.61),
            (-2.96, 56.46),
            (-3.83, 57.83),
            (-3.08, 58.43),
            (-5.46, 56.41),
            (-4.46, 54.15),
            (-7.31, 55.),
            (-3.4, 54.86),
            (7.891_283_863, 54.1775),
            (8.692_167_256, 56.952_777_78),
            (-1.620_376_914, 49.646_388_89),
            (-0.326_383_981, 49.190_555_56),
            (-4.108_127_208, 47.989_444_44),
            (-2.756_360_424, 47.643_888_89),
            (-2.707_773_852, 51.498_888_89),
            (-0.285_100_118, 53.743_611_11),
            (-1.590_930_506, 54.965),
            (-1.440_930_506, 54.994_444_44),
            (0.685_806_832, 51.434_722_22),
            (-6.456_183_746, 52.341_111_11),
            (6.586_866_902, 53.218_333_33),
            (6.789_870_436, 58.088_611_11),
            (5.002_826_855, 61.597_777_78),
            (7.986_336_867, 58.141_944_44),
            (5.501_413_428, 59.78),
            (4.11, 51.95),
            (-6.36, 58.18),
            (4.386_160_188, 50.886_111_11),
            (3.767_373_38, 51.114_444_44),
            (7.192_873_969, 53.346_111_11),
            (9.436_866_902, 54.803_333_33),
            (8.122_143_698, 53.53),
            (8.433_863_369, 55.465_555_56),
            (9.776_737_338, 54.906_944_44),
            (1.575_500_589, 50.723_611_11),
            (-4.471_436_985, 48.380_555_56),
            (-1.617_550_059, 49.652_222_22),
            (1.085_983_51, 49.926_388_89),
            (-1.601_060_071, 48.834_722_22),
            (-3.352_120_141, 47.734_166_67),
            (-3.834_923_439, 48.585_277_78),
            (-2.074_617_197, 57.142_222_22),
            (-3.007_243_816, 53.436_388_89),
            (-4.154_063_604, 50.364_722_22),
            (-1.1, 50.8075),
            (-8.424_440_518, 51.901_111_11),
            (-9.043_757_362, 53.27),
            (6.171_613_663, 62.4725),
            (5.255_653_71, 59.412_222_22),
            (7.733_333_333, 63.115),
            (7.157_420_495, 62.736_388_89),
            (5.737_220_259, 58.978_888_89),
            (4.293_757_362, 51.297_777_78),
            (8.751_060_071, 53.0975),
            (9.958_480_565, 53.524_722_22),
            (9.740_577_15, 55.558_055_56),
            (1.850_176_678, 50.965_833_33),
            (2.170_906_949, 51.021_666_67),
            (0.235_100_118, 49.422_222_22),
            (-5.891_107_185, 54.620_555_56),
            (1.322_143_698, 51.120_833_33),
            (-4.234_746_761, 57.486_666_67),
            (-8.633_333_333, 52.662_777_78),
            (4.292_873_969, 51.927_222_22),
            (5.319_670_2, 60.396_944_44),
            (-4.303_180_212, 55.863_055_56),
            (-1.424_440_518, 50.9025),
            (-6.206_007_067, 53.344_444_44),
            (-7.118_786_808, 52.266_388_89),
            (8.553_003_534, 53.563_611_11),
            (0.173_733_804, 49.466_944_44),
            (-0.067_196_702, 51.502_777_78),
            (4.824_087_161, 52.413_055_56),
        ])?;

        let context1 = MockQueryContext::new(0);
        let query = query_processor
            .query(
                QueryRectangle {
                    bbox: query_bbox,
                    time_interval: Default::default(),
                    spatial_resolution: SpatialResolution::new(1., 1.)?,
                },
                &context1,
            )
            .unwrap();

        let result: Vec<MultiPointCollection> = query.try_collect().await?;

        assert_eq!(result.len(), 99);

        for (collection, expected_multi_point) in
            result.iter().zip(expected_multipoints.iter().cloned())
        {
            assert_eq!(collection.len(), 1);
            assert_eq!(
                collection,
                &MultiPointCollection::from_data(
                    vec![expected_multi_point],
                    vec![Default::default(); 1],
                    Default::default(),
                )?
            );
        }

        assert!(!result.last().unwrap().is_empty());

        // LARGER CHUNK
        let context = MockQueryContext::new(1_000);
        let query = query_processor
            .query(
                QueryRectangle {
                    bbox: query_bbox,
                    time_interval: Default::default(),
                    spatial_resolution: SpatialResolution::new(1., 1.)?,
                },
                &context,
            )
            .unwrap();

        let result: Vec<MultiPointCollection> = query.try_collect().await?;

        assert_eq!(result.len(), 4);
        assert_eq!(result[0].len(), 25);
        assert_eq!(result[1].len(), 25);
        assert_eq!(result[2].len(), 25);
        assert_eq!(result[3].len(), 24);

        assert_eq!(
            result[0],
            MultiPointCollection::from_data(
                expected_multipoints[0..25].to_vec(),
                vec![Default::default(); result[0].len()],
                Default::default(),
            )?
        );
        assert_eq!(
            result[1],
            MultiPointCollection::from_data(
                expected_multipoints[25..50].to_vec(),
                vec![Default::default(); result[1].len()],
                Default::default(),
            )?
        );
        assert_eq!(
            result[2],
            MultiPointCollection::from_data(
                expected_multipoints[50..75].to_vec(),
                vec![Default::default(); result[2].len()],
                Default::default(),
            )?
        );
        assert_eq!(
            result[3],
            MultiPointCollection::from_data(
                expected_multipoints[75..99].to_vec(),
                vec![Default::default(); result[3].len()],
                Default::default(),
            )?
        );

        Ok(())
    }

    #[tokio::test]
    async fn empty() {
        let dataset = DatasetId::Internal(InternalDatasetId::new());
        let mut exe_ctx = MockExecutionContext::default();
        exe_ctx.add_meta_data(
            dataset.clone(),
            Box::new(StaticMetaData {
                loading_info: OgrSourceDataset {
                    file_name: "test-data/vector/data/ne_10m_ports/ne_10m_ports.shp".into(),
                    layer_name: "ne_10m_ports".to_string(),
                    data_type: Some(VectorDataType::MultiPoint),
                    time: OgrSourceDatasetTimeType::None,
                    columns: None,
                    default_geometry: None,
                    force_ogr_time_filter: false,
                    on_error: OgrSourceErrorSpec::Skip,
                    provenance: None,
                },
                result_descriptor: VectorResultDescriptor {
                    data_type: VectorDataType::MultiPoint,
                    spatial_reference: SpatialReference::epsg_4326().into(),
                    columns: Default::default(),
                },
            }),
        );

        let source = OgrSource {
            params: OgrSourceParameters {
                dataset,
                attribute_projection: None,
            },
        }
        .boxed()
        .initialize(&exe_ctx)
        .unwrap();

        assert_eq!(
            source.result_descriptor().data_type,
            VectorDataType::MultiPoint
        );
        assert_eq!(
            source.result_descriptor().spatial_reference,
            SpatialReference::epsg_4326().into()
        );

        let query_processor = source.query_processor().unwrap().multi_point().unwrap();

        let query_bbox =
            BoundingBox2D::new((-180.0, -90.0).into(), (-180.00, -90.0).into()).unwrap();

        let context = MockQueryContext::new(0);
        let query = query_processor
            .query(
                QueryRectangle {
                    bbox: query_bbox,
                    time_interval: Default::default(),
                    spatial_resolution: SpatialResolution::new(1., 1.).unwrap(),
                },
                &context,
            )
            .unwrap();

        let result: Vec<MultiPointCollection> = query.try_collect().await.unwrap();

        assert_eq!(result.len(), 1);

        assert!(result[0].is_empty());
    }

    #[tokio::test]
    async fn polygon_gpkg() {
        let dataset = DatasetId::Internal(InternalDatasetId::new());
        let mut exe_ctx = MockExecutionContext::default();
        exe_ctx.add_meta_data(
            dataset.clone(),
            Box::new(StaticMetaData {
                loading_info: OgrSourceDataset {
                    file_name: "test-data/vector/data/germany_polygon.gpkg".into(),
                    layer_name: "test_germany".to_owned(),
                    data_type: Some(VectorDataType::MultiPolygon),
                    time: OgrSourceDatasetTimeType::None,
                    columns: Some(OgrSourceColumnSpec {
                        x: "".to_owned(),
                        y: None,
                        int: vec![],
                        float: vec![],
                        text: vec![],
                    }),
                    default_geometry: None,
                    force_ogr_time_filter: false,
                    on_error: OgrSourceErrorSpec::Abort,
                    provenance: None,
                },
                result_descriptor: VectorResultDescriptor {
                    data_type: VectorDataType::MultiPolygon,
                    spatial_reference: SpatialReference::epsg_4326().into(),
                    columns: Default::default(),
                },
            }),
        );

        let source = OgrSource {
            params: OgrSourceParameters {
                dataset,
                attribute_projection: None,
            },
        }
        .boxed()
        .initialize(&exe_ctx)
        .unwrap();

        assert_eq!(
            source.result_descriptor().data_type,
            VectorDataType::MultiPolygon
        );
        assert_eq!(
            source.result_descriptor().spatial_reference,
            SpatialReference::epsg_4326().into()
        );

        let query_processor = source.query_processor().unwrap().multi_polygon().unwrap();

        let query_bbox = BoundingBox2D::new((-180.0, -90.0).into(), (180.00, 90.0).into()).unwrap();

        let context = MockQueryContext::new(1024 * 1024);
        let query = query_processor
            .query(
                QueryRectangle {
                    bbox: query_bbox,
                    time_interval: Default::default(),
                    spatial_resolution: SpatialResolution::new(1., 1.).unwrap(),
                },
                &context,
            )
            .unwrap();

        let result: Vec<MultiPolygonCollection> = query.try_collect().await.unwrap();

        assert_eq!(result.len(), 1);
        let result = result.into_iter().next().unwrap();

        assert_eq!(result.len(), 1);
        assert_eq!(result.feature_offsets().len(), 2);
        assert_eq!(result.polygon_offsets().len(), 23);
        assert_eq!(result.ring_offsets().len(), 23);
        assert_eq!(result.coordinates().len(), 3027);

        assert_eq!(
            result.coordinates()[0],
            (13.815_724_731_000_074, 48.766_430_156_000_055).into()
        );
    }

    #[tokio::test]
    async fn points_csv() {
        let dataset = DatasetId::Internal(InternalDatasetId::new());
        let mut exe_ctx = MockExecutionContext::default();
        exe_ctx.add_meta_data(
            dataset.clone(),
            Box::new(StaticMetaData {
                loading_info: OgrSourceDataset {
                    file_name: "test-data/vector/data/points.csv".into(),
                    layer_name: "points".to_owned(),
                    data_type: Some(VectorDataType::MultiPoint),
                    time: OgrSourceDatasetTimeType::None,
                    columns: Some(OgrSourceColumnSpec {
                        x: "x".to_owned(),
                        y: Some("y".to_owned()),
                        int: vec!["num".to_owned()],
                        float: vec![],
                        text: vec!["txt".to_owned()],
                    }),
                    default_geometry: None,
                    force_ogr_time_filter: false,
                    on_error: OgrSourceErrorSpec::Abort,
                    provenance: None,
                },
                result_descriptor: VectorResultDescriptor {
                    data_type: VectorDataType::MultiPoint,
                    spatial_reference: SpatialReference::epsg_4326().into(),
                    columns: Default::default(),
                },
            }),
        );

        let source = OgrSource {
            params: OgrSourceParameters {
                dataset,
                attribute_projection: None,
            },
        }
        .boxed()
        .initialize(&exe_ctx)
        .unwrap();

        assert_eq!(
            source.result_descriptor().data_type,
            VectorDataType::MultiPoint
        );
        assert_eq!(
            source.result_descriptor().spatial_reference,
            SpatialReference::epsg_4326().into()
        );

        let query_processor = source.query_processor().unwrap().multi_point().unwrap();

        let query_bbox = BoundingBox2D::new((-180.0, -90.0).into(), (180.00, 90.0).into()).unwrap();

        let context = MockQueryContext::new(1024 * 1024);
        let query = query_processor
            .query(
                QueryRectangle {
                    bbox: query_bbox,
                    time_interval: Default::default(),
                    spatial_resolution: SpatialResolution::new(1., 1.).unwrap(),
                },
                &context,
            )
            .unwrap();

        let result: Vec<MultiPointCollection> = query.try_collect().await.unwrap();

        assert_eq!(result.len(), 1);
        let result = result.into_iter().next().unwrap();

        let pc = MultiPointCollection::from_data(
            MultiPoint::many(vec![vec![(1.1, 2.2)], vec![(3.3, 4.4)]]).unwrap(),
            vec![TimeInterval::default(), TimeInterval::default()],
            {
                let mut map = HashMap::new();
                map.insert("num".into(), FeatureData::Float(vec![42., 815.]));
                map.insert(
                    "txt".into(),
                    FeatureData::Text(vec!["foo".to_owned(), "bar".to_owned()]),
                );
                map
            },
        )
        .unwrap();

        assert_eq!(result, pc);
    }
}<|MERGE_RESOLUTION|>--- conflicted
+++ resolved
@@ -539,19 +539,14 @@
                 let time_start_parser = Self::create_time_parser(start_format);
 
                 Box::new(move |feature: &Feature| {
-<<<<<<< HEAD
-                    let field_value = feature
-                        .field(&start_field)?
-                        .and_then(gdal::vector::FieldValue::into_string)
-                        .ok_or(Error::TimeIntervalColumnNameMissing)?;
-
-                    let time_start = time_start_parser(&field_value)?;
-=======
                     let field_value = feature.field(&start_field)?;
-                    let time_start = time_start_parser(field_value)?;
->>>>>>> 29173dc8
-
-                    TimeInterval::new(time_start, time_start + duration).map_err(Into::into)
+                    if let Some(field_value) = field_value {
+                        let time_start = time_start_parser(field_value)?;
+                        TimeInterval::new(time_start, time_start + duration).map_err(Into::into)
+                    } else {
+                        // TODO: throw error or use some user defined default time (like for geometries)?
+                        Ok(TimeInterval::default())
+                    }
                 })
             }
             OgrSourceDatasetTimeType::StartEnd {
@@ -564,29 +559,20 @@
                 let time_end_parser = Self::create_time_parser(end_format);
 
                 Box::new(move |feature: &Feature| {
-<<<<<<< HEAD
-                    let start_field_value = feature
-                        .field(&start_field)?
-                        .and_then(gdal::vector::FieldValue::into_string)
-                        .ok_or(Error::TimeIntervalColumnNameMissing)?;
-
-                    let time_start = time_start_parser(&start_field_value)?;
-
-                    let end_field_value = feature
-                        .field(&end_field)?
-                        .and_then(gdal::vector::FieldValue::into_string)
-                        .ok_or(Error::TimeIntervalColumnNameMissing)?;
-
-                    let time_end = time_end_parser(&end_field_value)?;
-=======
                     let start_field_value = feature.field(&start_field)?;
-                    let time_start = time_start_parser(start_field_value)?;
-
                     let end_field_value = feature.field(&end_field)?;
-                    let time_end = time_end_parser(end_field_value)?;
->>>>>>> 29173dc8
-
-                    TimeInterval::new(time_start, time_end).map_err(Into::into)
+
+                    if let (Some(start_field_value), Some(end_field_value)) =
+                        (start_field_value, end_field_value)
+                    {
+                        let time_start = time_start_parser(start_field_value)?;
+                        let time_end = time_end_parser(end_field_value)?;
+
+                        TimeInterval::new(time_start, time_end).map_err(Into::into)
+                    } else {
+                        // TODO: throw error or use some user defined default time (like for geometries)?
+                        Ok(TimeInterval::default())
+                    }
                 })
             }
             OgrSourceDatasetTimeType::StartDuration {
@@ -597,26 +583,24 @@
                 let time_start_parser = Self::create_time_parser(start_format);
 
                 Box::new(move |feature: &Feature| {
-<<<<<<< HEAD
-                    let start_field_value = feature
-                        .field(&start_field)?
-                        .and_then(gdal::vector::FieldValue::into_string)
-                        .ok_or(Error::TimeIntervalColumnNameMissing)?;
-
-                    let time_start = time_start_parser(&start_field_value)?;
-=======
                     let start_field_value = feature.field(&start_field)?;
-                    let time_start = time_start_parser(start_field_value)?;
->>>>>>> 29173dc8
-
-                    let duration = i64::from(
-                        feature
-                            .field(&duration_field)?
-                            .and_then(gdal::vector::FieldValue::into_int)
-                            .ok_or(Error::TimeIntervalColumnNameMissing)?,
-                    );
-
-                    TimeInterval::new(time_start, time_start + duration).map_err(Into::into)
+                    let duration_field_value = feature.field(&duration_field)?;
+
+                    if let (Some(start_field_value), Some(duration_field_value)) =
+                        (start_field_value, duration_field_value)
+                    {
+                        let time_start = time_start_parser(start_field_value)?;
+                        let duration = i64::from(
+                            duration_field_value
+                                .into_int()
+                                .ok_or(Error::OgrFieldValueIsNotValidForSeconds)?,
+                        );
+
+                        TimeInterval::new(time_start, time_start + duration).map_err(Into::into)
+                    } else {
+                        // TODO: throw error or use some user defined default time (like for geometries)?
+                        Ok(TimeInterval::default())
+                    }
                 })
             }
         }
