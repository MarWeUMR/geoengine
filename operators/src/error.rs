use failure::Fail; // TODO: replace failure in gdal and then remove
use snafu::Snafu;
use std::ops::Range;

#[derive(Debug, Snafu)]
#[snafu(visibility = "pub(crate)")]
pub enum Error {
    #[snafu(display("CsvSource Error: {}", source))]
    CsvSourceReader {
        source: csv::Error,
    },
    #[snafu(display("CsvSource Error: {}", details))]
    CsvSource {
        details: String,
    },
    #[snafu(display("DataTypeError: {}", source))]
    DataType {
        source: geoengine_datatypes::error::Error,
    },
    QueryProcessor,
    #[snafu(display(
        "InvalidProjectionError: expected \"{}\" found \"{}\"",
        expected,
        found
    ))]
    InvalidProjection {
        expected: geoengine_datatypes::projection::ProjectionOption,
        found: geoengine_datatypes::projection::ProjectionOption,
    },

    // TODO: use something more general than `Range`, e.g. `dyn RangeBounds` that can, however not be made into an object
    #[snafu(display(
        "InvalidNumberOfRasterInputsError: expected \"[{} .. {}]\" found \"{}\"",
        expected.start, expected.end,
        found
    ))]
    InvalidNumberOfRasterInputs {
        expected: Range<usize>,
        found: usize,
    },
    #[snafu(display(
        "InvalidNumberOfVectorInputsError: expected \"[{} .. {}]\" found \"{}\"",
        expected.start, expected.end,
        found
    ))]
    InvalidNumberOfVectorInputs {
        expected: Range<usize>,
        found: usize,
    },
    #[snafu(display("GdalError: {}", source))]
    Gdal {
        #[snafu(source(from(gdal::errors::Error, failure::Fail::compat)))]
        source: failure::Compat<gdal::errors::Error>,
    },
    #[snafu(display("IOError: {}", source))]
    IO {
        source: std::io::Error,
    },
    #[snafu(display("SerdeJsonError: {}", source))]
    SerdeJson {
        source: serde_json::Error,
    },
<<<<<<< HEAD

    InvalidType {
        expected: String,
        found: String,
    },
=======
    InvalidOperatorType,
>>>>>>> 7c19a075
}

impl From<geoengine_datatypes::error::Error> for Error {
    fn from(datatype_error: geoengine_datatypes::error::Error) -> Self {
        Self::DataType {
            source: datatype_error,
        }
    }
}

impl From<gdal::errors::Error> for Error {
    fn from(gdal_error: gdal::errors::Error) -> Self {
        Self::Gdal {
            source: gdal_error.compat(),
        }
    }
}

impl From<std::io::Error> for Error {
    fn from(io_error: std::io::Error) -> Self {
        Self::IO { source: io_error }
    }
}

impl From<serde_json::Error> for Error {
    fn from(serde_json_error: serde_json::Error) -> Self {
        Self::SerdeJson {
            source: serde_json_error,
        }
    }
}<|MERGE_RESOLUTION|>--- conflicted
+++ resolved
@@ -60,15 +60,12 @@
     SerdeJson {
         source: serde_json::Error,
     },
-<<<<<<< HEAD
 
     InvalidType {
         expected: String,
         found: String,
     },
-=======
     InvalidOperatorType,
->>>>>>> 7c19a075
 }
 
 impl From<geoengine_datatypes::error::Error> for Error {
