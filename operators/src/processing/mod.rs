--- conflicted
+++ resolved
@@ -1,11 +1,7 @@
 mod circle_merging_quadtree;
 mod column_range_filter;
-<<<<<<< HEAD
-pub mod expression;
-=======
 mod expression;
 mod interpolation;
->>>>>>> a3233b6b
 mod map_query;
 pub mod meteosat;
 mod point_in_polygon;
