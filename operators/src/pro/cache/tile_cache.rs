--- conflicted
+++ resolved
@@ -202,7 +202,9 @@
             CachedTiles::F64(tiles) => tiles.byte_size(),
         }
     }
-
+}
+
+impl CachedTiles {
     fn is_expired(&self) -> bool {
         match self {
             CachedTiles::U8(v) => v.iter().any(|t| t.cache_hint.is_expired()),
@@ -762,7 +764,19 @@
         }
     }
 
-<<<<<<< HEAD
+    #[test]
+    fn cache_byte_size() {
+        assert_eq!(create_tile().byte_size(), 284);
+        assert_eq!(
+            CachedTiles::U8(Arc::new(vec![create_tile()])).byte_size(),
+            /* enum + arc */ 16 + /* vec */ 24  + /* tile */ 284
+        );
+        assert_eq!(
+            CachedTiles::U8(Arc::new(vec![create_tile(), create_tile()])).byte_size(),
+            /* enum + arc */ 16 + /* vec */ 24  + /* tile */ 2 * 284
+        );
+    }
+
     #[tokio::test]
     async fn it_checks_ttl() {
         let mut tile_cache = TileCache {
@@ -808,18 +822,5 @@
             .query_cache::<u8>(op(1), &query_rect())
             .await
             .is_none());
-=======
-    #[test]
-    fn cache_byte_size() {
-        assert_eq!(create_tile().byte_size(), 260);
-        assert_eq!(
-            CachedTiles::U8(Arc::new(vec![create_tile()])).byte_size(),
-            /* enum + arc */ 16 + /* vec */ 24  + /* tile */ 260
-        );
-        assert_eq!(
-            CachedTiles::U8(Arc::new(vec![create_tile(), create_tile()])).byte_size(),
-            /* enum + arc */ 16 + /* vec */ 24  + /* tile */ 2 * 260
-        );
->>>>>>> 76fb9df8
     }
 }