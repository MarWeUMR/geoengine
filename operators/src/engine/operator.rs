--- conflicted
+++ resolved
@@ -176,7 +176,6 @@
 #[derive(Clone, Debug, PartialEq, Eq, Hash)]
 pub struct CanonicOperatorName(Vec<u8>);
 
-<<<<<<< HEAD
 impl CanonicOperatorName {
     pub fn new<T: Serialize>(value: &T) -> Result<Self> {
         Ok(CanonicOperatorName(serde_json::to_vec(&value)?))
@@ -192,13 +191,6 @@
 
     pub fn byte_size(&self) -> usize {
         std::mem::size_of::<CanonicOperatorName>() + self.0.len() * std::mem::size_of::<u8>()
-=======
-#[allow(clippy::derived_hash_with_manual_eq)] // since the hash is basically also derived (from String), this should be fine
-impl std::hash::Hash for CanonicOperatorName {
-    fn hash<H: std::hash::Hasher>(&self, state: &mut H) {
-        // TODO: serializing to string is potentially too expensive to perform each time.
-        self.0.to_string().hash(state);
->>>>>>> 6ba2b136
     }
 }
 
