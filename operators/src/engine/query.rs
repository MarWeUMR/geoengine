--- conflicted
+++ resolved
@@ -1,13 +1,8 @@
 use std::{
-<<<<<<< HEAD
     any::{Any, TypeId},
     collections::HashMap,
-    sync::Arc,
-=======
-    pin::Pin,
-    sync::Arc,
     task::{Context, Poll},
->>>>>>> 7c7bac21
+    {pin::Pin, sync::Arc},
 };
 
 use crate::util::Result;
@@ -58,9 +53,11 @@
     fn chunk_byte_size(&self) -> ChunkByteSize;
     fn thread_pool(&self) -> &Arc<ThreadPool>;
 
-<<<<<<< HEAD
     /// get the `QueryContextExtensions` that contain additional information
     fn extensions(&self) -> &QueryContextExtensions;
+
+    fn abort_registration(&self) -> &QueryAbortRegistration;
+    fn abort_trigger(&mut self) -> Result<QueryAbortTrigger>;
 }
 
 /// This type allows adding additional information to the `QueryContext`.
@@ -86,9 +83,6 @@
 
 fn downcast_owned<T: 'static + Send + Sync>(boxed: Box<dyn Any + Send + Sync>) -> Option<T> {
     boxed.downcast().ok().map(|boxed| *boxed)
-=======
-    fn abort_registration(&self) -> &QueryAbortRegistration;
-    fn abort_trigger(&mut self) -> Result<QueryAbortTrigger>;
 }
 
 /// This type allow wrapping multiple streams with `QueryAbortWrapper`s that
@@ -140,19 +134,15 @@
     pub fn abort(self) {
         self.trigger.cancel();
     }
->>>>>>> 7c7bac21
 }
 
 pub struct MockQueryContext {
     pub chunk_byte_size: ChunkByteSize,
     pub thread_pool: Arc<ThreadPool>,
-<<<<<<< HEAD
 
     pub extensions: QueryContextExtensions,
-=======
     pub abort_registration: QueryAbortRegistration,
     pub abort_trigger: Option<QueryAbortTrigger>,
->>>>>>> 7c7bac21
 }
 
 impl TestDefault for MockQueryContext {
@@ -161,12 +151,9 @@
         Self {
             chunk_byte_size: ChunkByteSize::test_default(),
             thread_pool: create_rayon_thread_pool(0),
-<<<<<<< HEAD
             extensions: QueryContextExtensions::default(),
-=======
             abort_registration,
             abort_trigger: Some(abort_trigger),
->>>>>>> 7c7bac21
         }
     }
 }
@@ -177,12 +164,9 @@
         Self {
             chunk_byte_size,
             thread_pool: create_rayon_thread_pool(0),
-<<<<<<< HEAD
             extensions: QueryContextExtensions::default(),
-=======
             abort_registration,
             abort_trigger: Some(abort_trigger),
->>>>>>> 7c7bac21
         }
     }
 
@@ -194,12 +178,9 @@
         Self {
             chunk_byte_size,
             thread_pool: create_rayon_thread_pool(num_threads),
-<<<<<<< HEAD
             extensions: QueryContextExtensions::default(),
-=======
             abort_registration,
             abort_trigger: Some(abort_trigger),
->>>>>>> 7c7bac21
         }
     }
 }
@@ -213,10 +194,10 @@
         &self.thread_pool
     }
 
-<<<<<<< HEAD
     fn extensions(&self) -> &QueryContextExtensions {
         &self.extensions
-=======
+    }
+
     fn abort_registration(&self) -> &QueryAbortRegistration {
         &self.abort_registration
     }
@@ -225,6 +206,5 @@
         self.abort_trigger
             .take()
             .ok_or(error::Error::AbortTriggerAlreadyUsed)
->>>>>>> 7c7bac21
     }
 }