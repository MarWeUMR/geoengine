--- conflicted
+++ resolved
@@ -31,22 +31,11 @@
 
     steps:
       - name: Checkout code
-<<<<<<< HEAD
-        uses: actions/checkout@v1
-      - name: Install Rust toolchain
-        uses: actions-rs/toolchain@v1
-        with:
-          profile: minimal
-          toolchain: nightly
-          components: clippy, rustfmt
-          override: true
-=======
         uses: actions/checkout@v2
       - name: APT update
         run: sudo apt-get update
       - name: Install lld
         run: sudo apt-get install lld
->>>>>>> b9311ff9
       - name: Install OpenCL
         run: sudo apt-get install ocl-icd-opencl-dev pocl-opencl-icd
       - name: Install GDAL
