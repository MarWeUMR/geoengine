# You can find the new timestamped tags here: https://hub.docker.com/r/gitpod/workspace-base/tags
FROM gitpod/workspace-rust:latest

# Install custom tools, runtime, etc.
# base image only got `apt` as the package manager
# install-packages is a wrapper for `apt` that helps skip a few commands in the docker env.
<<<<<<< HEAD
RUN sudo install-packages clang gdal-bin libgdal-dev lld cmake sqlite3 
RUN rustup toolchain install nightly 
RUN rustup default nightly
RUN sudo install-packages fzf ranger npm fish

# USE TO HAVE NVIM AVAILABLE DURING IMAGE BUILDING PROCESS
RUN curl -LO https://github.com/neovim/neovim/releases/download/nightly/nvim.appimage
RUN chmod u+x nvim.appimage
RUN ./nvim.appimage --appimage-extract
RUN ./squashfs-root/AppRun --version

RUN sudo ln -s /squashfs-root/AppRun /usr/bin/nvim

RUN npm install tree-sitter-cli
RUN curl -sS https://starship.rs/install.sh | sh -s -- -y

WORKDIR /home/gitpod

RUN mkdir -p /home/gitpod/.config 
WORKDIR /home/gitpod/.config
RUN git clone https://github.com/MarWeUMR/nvim 
RUN git clone https://github.com/MarWeUMR/fish 
RUN git clone --depth 1 https://github.com/wbthomason/packer.nvim\
  /home/gitpod/.local/share/nvim/site/pack/packer/start/packer.nvim



cmd ["/usr/bin/fish", "curl -sS https://git.io/fisher | source && fisher install jorgebucaran/fisher"] 
=======
RUN sudo install-packages fish clang gdal-bin libgdal-dev lld
>>>>>>> 281048bb
<|MERGE_RESOLUTION|>--- conflicted
+++ resolved
@@ -4,7 +4,7 @@
 # Install custom tools, runtime, etc.
 # base image only got `apt` as the package manager
 # install-packages is a wrapper for `apt` that helps skip a few commands in the docker env.
-<<<<<<< HEAD
+
 RUN sudo install-packages clang gdal-bin libgdal-dev lld cmake sqlite3 
 RUN rustup toolchain install nightly 
 RUN rustup default nightly
@@ -32,7 +32,4 @@
 
 
 
-cmd ["/usr/bin/fish", "curl -sS https://git.io/fisher | source && fisher install jorgebucaran/fisher"] 
-=======
-RUN sudo install-packages fish clang gdal-bin libgdal-dev lld
->>>>>>> 281048bb
+cmd ["/usr/bin/fish", "curl -sS https://git.io/fisher | source && fisher install jorgebucaran/fisher"] 