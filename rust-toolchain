[toolchain]
<<<<<<< HEAD
channel = "nightly-2022-06-15"
=======
channel = "nightly-2022-08-17"
>>>>>>> a3233b6b
components = ["cargo", "rustfmt", "rust-src", "clippy"]<|MERGE_RESOLUTION|>--- conflicted
+++ resolved
@@ -1,7 +1,3 @@
 [toolchain]
-<<<<<<< HEAD
-channel = "nightly-2022-06-15"
-=======
 channel = "nightly-2022-08-17"
->>>>>>> a3233b6b
 components = ["cargo", "rustfmt", "rust-src", "clippy"]