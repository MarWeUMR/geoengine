--- conflicted
+++ resolved
@@ -313,7 +313,17 @@
 
     MissingNFDIMetaData,
 
-<<<<<<< HEAD
+    NetCdfCf4DProvider {
+        source: NetCdfCf4DProviderError,
+    },
+
+    #[cfg(feature = "ebv")]
+    #[snafu(context(false))]
+    EbvHandler {
+        source: crate::handlers::ebv::EbvError,
+    },
+
+    #[snafu(context(false))]
     #[cfg(feature = "pro")]
     #[snafu(display("Executor error: {}", source))]
     Executor {
@@ -324,19 +334,6 @@
     #[snafu(display("Executor error: {}", message))]
     ExecutorComputation {
         message: String,
-    },
-
-=======
-    #[snafu(context(false))]
->>>>>>> 4d3d81b9
-    NetCdfCf4DProvider {
-        source: NetCdfCf4DProviderError,
-    },
-
-    #[cfg(feature = "ebv")]
-    #[snafu(context(false))]
-    EbvHandler {
-        source: crate::handlers::ebv::EbvError,
     },
 }
 
