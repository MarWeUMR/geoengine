--- conflicted
+++ resolved
@@ -313,6 +313,7 @@
 
     MissingNFDIMetaData,
 
+    #[snafu(context(false))]
     NetCdfCf4DProvider {
         source: NetCdfCf4DProviderError,
     },
@@ -323,7 +324,12 @@
         source: crate::handlers::ebv::EbvError,
     },
 
-<<<<<<< HEAD
+    #[cfg(feature = "nfdi")]
+    #[snafu(display("Could not parse GFBio basket: {}", message,))]
+    GFBioBasketParse {
+        message: String,
+    },
+
     #[snafu(context(false))]
     #[cfg(feature = "pro")]
     #[snafu(display("Executor error: {}", source))]
@@ -334,11 +340,6 @@
     #[cfg(feature = "pro")]
     #[snafu(display("Executor error: {}", message))]
     ExecutorComputation {
-=======
-    #[cfg(feature = "nfdi")]
-    #[snafu(display("Could not parse GFBio basket: {}", message,))]
-    GFBioBasketParse {
->>>>>>> c2f221ec
         message: String,
     },
 }
