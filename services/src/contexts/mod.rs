--- conflicted
+++ resolved
@@ -19,13 +19,9 @@
 use geoengine_datatypes::raster::TilingSpecification;
 use geoengine_operators::engine::{
     ChunkByteSize, CreateSpan, ExecutionContext, InitializedPlotOperator,
-<<<<<<< HEAD
-    InitializedVectorOperator, MetaData, MetaDataProvider, QueryContext, QueryContextExtensions,
-    RasterResultDescriptor, VectorResultDescriptor,
-=======
     InitializedVectorOperator, MetaData, MetaDataProvider, QueryAbortRegistration,
-    QueryAbortTrigger, QueryContext, RasterResultDescriptor, VectorResultDescriptor,
->>>>>>> 7c7bac21
+    QueryAbortTrigger, QueryContext, QueryContextExtensions, RasterResultDescriptor,
+    VectorResultDescriptor,
 };
 use geoengine_operators::mock::MockDatasetDataSourceLoadingInfo;
 use geoengine_operators::source::{GdalLoadingInfo, OgrSourceDataset};
@@ -79,14 +75,10 @@
 
 pub struct QueryContextImpl {
     chunk_byte_size: ChunkByteSize,
-<<<<<<< HEAD
-    pub thread_pool: Arc<ThreadPool>,
+    thread_pool: Arc<ThreadPool>,
     extensions: QueryContextExtensions,
-=======
-    thread_pool: Arc<ThreadPool>,
     abort_registration: QueryAbortRegistration,
     abort_trigger: Option<QueryAbortTrigger>,
->>>>>>> 7c7bac21
 }
 
 impl QueryContextImpl {
@@ -95,8 +87,9 @@
         QueryContextImpl {
             chunk_byte_size,
             thread_pool,
-<<<<<<< HEAD
             extensions: Default::default(),
+            abort_registration,
+            abort_trigger: Some(abort_trigger),
         }
     }
 
@@ -105,14 +98,13 @@
         thread_pool: Arc<ThreadPool>,
         extensions: QueryContextExtensions,
     ) -> Self {
+        let (abort_registration, abort_trigger) = QueryAbortRegistration::new();
         QueryContextImpl {
             chunk_byte_size,
             thread_pool,
             extensions,
-=======
             abort_registration,
             abort_trigger: Some(abort_trigger),
->>>>>>> 7c7bac21
         }
     }
 }
@@ -126,10 +118,10 @@
         &self.thread_pool
     }
 
-<<<<<<< HEAD
     fn extensions(&self) -> &QueryContextExtensions {
         &self.extensions
-=======
+    }
+
     fn abort_registration(&self) -> &QueryAbortRegistration {
         &self.abort_registration
     }
@@ -138,7 +130,6 @@
         self.abort_trigger
             .take()
             .ok_or(geoengine_operators::error::Error::AbortTriggerAlreadyUsed)
->>>>>>> 7c7bac21
     }
 }
 
