--- conflicted
+++ resolved
@@ -25,12 +25,8 @@
 use geoengine_operators::engine::{
     ChunkByteSize, CreateSpan, ExecutionContext, InitializedPlotOperator,
     InitializedVectorOperator, MetaData, MetaDataProvider, QueryAbortRegistration,
-<<<<<<< HEAD
-    QueryAbortTrigger, QueryContext, RasterResultDescriptor, VectorResultDescriptor,
-=======
     QueryAbortTrigger, QueryContext, QueryContextExtensions, RasterResultDescriptor,
     VectorResultDescriptor,
->>>>>>> 66fe48c5
 };
 use geoengine_operators::mock::MockDatasetDataSourceLoadingInfo;
 use geoengine_operators::source::{GdalLoadingInfo, OgrSourceDataset};
@@ -85,10 +81,7 @@
 pub struct QueryContextImpl {
     chunk_byte_size: ChunkByteSize,
     thread_pool: Arc<ThreadPool>,
-<<<<<<< HEAD
-=======
     extensions: QueryContextExtensions,
->>>>>>> 66fe48c5
     abort_registration: QueryAbortRegistration,
     abort_trigger: Option<QueryAbortTrigger>,
 }
@@ -96,11 +89,6 @@
 impl QueryContextImpl {
     pub fn new(chunk_byte_size: ChunkByteSize, thread_pool: Arc<ThreadPool>) -> Self {
         let (abort_registration, abort_trigger) = QueryAbortRegistration::new();
-<<<<<<< HEAD
-        QueryContextImpl {
-            chunk_byte_size,
-            thread_pool,
-=======
         QueryContextImpl {
             chunk_byte_size,
             thread_pool,
@@ -120,7 +108,6 @@
             chunk_byte_size,
             thread_pool,
             extensions,
->>>>>>> 66fe48c5
             abort_registration,
             abort_trigger: Some(abort_trigger),
         }
@@ -136,13 +123,10 @@
         &self.thread_pool
     }
 
-<<<<<<< HEAD
-=======
     fn extensions(&self) -> &QueryContextExtensions {
         &self.extensions
     }
 
->>>>>>> 66fe48c5
     fn abort_registration(&self) -> &QueryAbortRegistration {
         &self.abort_registration
     }
