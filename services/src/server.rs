use warp::{Filter, Rejection};

use crate::contexts::InMemoryContext;
use crate::error;
use crate::error::{Error, Result};
use crate::handlers;
<<<<<<< HEAD
use crate::handlers::{handle_rejection, InMemoryContext};
use crate::util::config;
use crate::util::config::get_config_element;
=======
use crate::handlers::handle_rejection;
>>>>>>> 7c533d89
use snafu::ResultExt;
use std::net::SocketAddr;
use std::path::PathBuf;
use tokio::signal;
use tokio::sync::oneshot::{Receiver, Sender};
use warp::fs::File;

pub async fn start_server(
    shutdown_rx: Option<Receiver<()>>,
    static_files_dir: Option<PathBuf>,
) -> Result<()> {
<<<<<<< HEAD
    let web_config: config::Web = get_config_element()?;
    let bind_address = web_config
        .bind_address
        .parse::<SocketAddr>()
        .context(error::AddrParse)?;

    eprintln!(
        "Starting server… {}",
        format!(
            "http://{}/",
            web_config
                .external_address
                .unwrap_or(web_config.bind_address)
        )
    );

=======
    // TODO: make configurable
>>>>>>> 7c533d89
    let ctx = InMemoryContext::default();

    // TODO: hierarchical filters workflow -> (register, load), user -> (register, login, ...)
    let handler = handlers::workflows::register_workflow_handler(ctx.clone())
        .or(handlers::workflows::load_workflow_handler(ctx.clone()))
        .or(handlers::users::register_user_handler(ctx.clone()))
        .or(handlers::users::login_handler(ctx.clone()))
        .or(handlers::users::logout_handler(ctx.clone()))
        .or(handlers::projects::create_project_handler(ctx.clone()))
        .or(handlers::projects::list_projects_handler(ctx.clone()))
        .or(handlers::projects::update_project_handler(ctx.clone()))
        .or(handlers::projects::delete_project_handler(ctx.clone()))
        .or(handlers::projects::project_versions_handler(ctx.clone()))
        .or(handlers::projects::add_permission_handler(ctx.clone()))
        .or(handlers::projects::remove_permission_handler(ctx.clone()))
        .or(handlers::projects::list_permissions_handler(ctx.clone()))
        .or(handlers::wms::wms_handler(ctx.clone()))
        .or(handlers::wfs::wfs_handler(ctx.clone()))
        .or(serve_static_directory(static_files_dir))
        .recover(handle_rejection);

    let task = if let Some(receiver) = shutdown_rx {
        let (_, server) = warp::serve(handler).bind_with_graceful_shutdown(bind_address, async {
            receiver.await.ok();
        });
        tokio::task::spawn(server)
    } else {
        let server = warp::serve(handler).bind(bind_address);
        tokio::task::spawn(server)
    };

    task.await.context(error::TokioJoin)
}

fn serve_static_directory(
    path: Option<PathBuf>,
) -> impl Filter<Extract = (File,), Error = Rejection> + Clone {
    let has_path = path.is_some();

    warp::path("static")
        .and_then(move || async move {
            if has_path {
                Ok(())
            } else {
                Err(warp::reject::not_found())
            }
        })
        .and(warp::fs::dir(path.unwrap_or_default()))
        .map(|_, dir| dir)
}

pub async fn interrupt_handler(shutdown_tx: Sender<()>, callback: Option<fn()>) -> Result<()> {
    signal::ctrl_c().await.context(error::TokioSignal)?;

    if let Some(callback) = callback {
        callback();
    }

    shutdown_tx.send(()).map_err(|_| Error::TokioChannelSend)
}<|MERGE_RESOLUTION|>--- conflicted
+++ resolved
@@ -4,13 +4,9 @@
 use crate::error;
 use crate::error::{Error, Result};
 use crate::handlers;
-<<<<<<< HEAD
 use crate::handlers::{handle_rejection, InMemoryContext};
 use crate::util::config;
 use crate::util::config::get_config_element;
-=======
-use crate::handlers::handle_rejection;
->>>>>>> 7c533d89
 use snafu::ResultExt;
 use std::net::SocketAddr;
 use std::path::PathBuf;
@@ -22,7 +18,6 @@
     shutdown_rx: Option<Receiver<()>>,
     static_files_dir: Option<PathBuf>,
 ) -> Result<()> {
-<<<<<<< HEAD
     let web_config: config::Web = get_config_element()?;
     let bind_address = web_config
         .bind_address
@@ -39,9 +34,7 @@
         )
     );
 
-=======
     // TODO: make configurable
->>>>>>> 7c533d89
     let ctx = InMemoryContext::default();
 
     // TODO: hierarchical filters workflow -> (register, load), user -> (register, login, ...)
