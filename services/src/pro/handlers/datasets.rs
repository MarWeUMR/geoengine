--- conflicted
+++ resolved
@@ -111,20 +111,10 @@
     let db = app_ctx.session_context(session).db();
     let meta_data = db.wrap_meta_data(definition.meta_data.into());
 
-<<<<<<< HEAD
     let dataset_id = db
-        .add_dataset(
-            definition
-                .properties
-                .validated()
-                .context(JsonValidationFailed)?,
-            meta_data,
-        )
+        .add_dataset(definition.properties, meta_data)
         .await
         .context(DatabaseAccess)?;
-=======
-    let dataset_id = db.add_dataset(definition.properties, meta_data).await?;
->>>>>>> eb416387
 
     db.add_permission(
         Role::registered_user_role_id(),
