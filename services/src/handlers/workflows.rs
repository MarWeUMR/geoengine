--- conflicted
+++ resolved
@@ -416,17 +416,7 @@
     fs::create_dir_all(&upload_path)
         .await
         .context(crate::error::Io)?;
-<<<<<<< HEAD
     let file_path = upload_path.clone();
-=======
-    let file_path = upload_path.join("raster.tiff");
-
-    let query_rect = info.query;
-    let query_ctx = ctx.query_context(session.clone())?;
-    let request_spatial_ref = Option::<SpatialReference>::from(result_descriptor.spatial_reference)
-        .ok_or(crate::error::Error::MissingSpatialReference)?;
-    let tile_limit = None; // TODO: set a reasonable limit or make configurable?
->>>>>>> 6bba7961
 
     let task = RasterDatasetFromWorkflowTask {
         id,
@@ -523,7 +513,7 @@
             .context(crate::error::Operator)?;
 
         let query_rect = self.info.query;
-        let query_ctx = self.ctx.query_context()?;
+        let query_ctx = self.ctx.query_context(self.session.clone())?;
         let request_spatial_ref =
             Option::<SpatialReference>::from(result_descriptor.spatial_reference)
                 .ok_or(crate::error::Error::MissingSpatialReference)?;
@@ -1548,11 +1538,11 @@
         .boxed();
 
         let session = ctx.default_session_ref().await.clone();
-        let exe_ctx = ctx.execution_context(session).unwrap();
+        let exe_ctx = ctx.execution_context(session.clone()).unwrap();
 
         let o = op.initialize(&exe_ctx).await.unwrap();
 
-        let query_ctx = ctx.query_context().unwrap();
+        let query_ctx = ctx.query_context(session.clone()).unwrap();
         let query_rect = RasterQueryRectangle {
             spatial_bounds: SpatialPartition2D::new((-10., 80.).into(), (50., 20.).into()).unwrap(),
             time_interval: TimeInterval::new_unchecked(1_388_534_400_000, 1_388_534_400_000 + 1000),
