use std::collections::HashMap;
use std::io::{Cursor, Write};

use crate::api::model::datatypes::{DataId, TimeInterval};
use crate::datasets::listing::{DatasetProvider, Provenance, ProvenanceOutput};
use crate::error::Result;
use crate::handlers::Context;
use crate::layers::storage::LayerProviderDb;
use crate::ogc::util::parse_time;
use crate::util::parsing::{parse_spatial_partition, parse_spatial_resolution};
use crate::util::IdResponse;
use crate::workflows::registry::WorkflowRegistry;
use crate::workflows::workflow::{Workflow, WorkflowId};
use crate::workflows::RasterWebsocketStreamHandler;
use actix_web::{web, FromRequest, HttpRequest, HttpResponse, Responder};
use futures::future::join_all;
use geoengine_datatypes::error::{BoxedResultExt, ErrorSource};
use geoengine_datatypes::primitives::{
    RasterQueryRectangle, SpatialPartition2D, SpatialResolution,
};
use geoengine_operators::call_on_typed_operator;
use geoengine_operators::engine::{OperatorData, TypedOperator, TypedResultDescriptor};
use serde::{Deserialize, Serialize};
use utoipa::IntoParams;

use crate::datasets::{schedule_raster_dataset_from_workflow_task, RasterDatasetFromWorkflow};
use crate::handlers::tasks::TaskResponse;
use crate::util::config::get_config_element;
use snafu::{ResultExt, Snafu};
use zip::{write::FileOptions, ZipWriter};

pub(crate) fn init_workflow_routes<C>(cfg: &mut web::ServiceConfig)
where
    C: Context,
    C::Session: FromRequest,
{
    cfg.service(
        // TODO: rename to plural `workflows`
        web::scope("/workflow")
            .service(web::resource("").route(web::post().to(register_workflow_handler::<C>)))
            .service(
                web::scope("/{id}")
                    .service(web::resource("").route(web::get().to(load_workflow_handler::<C>)))
                    .service(
                        web::resource("/metadata")
                            .route(web::get().to(get_workflow_metadata_handler::<C>)),
                    )
                    .service(
                        web::resource("/provenance")
                            .route(web::get().to(get_workflow_provenance_handler::<C>)),
                    )
                    .service(
                        web::resource("/allMetadata/zip")
                            .route(web::get().to(get_workflow_all_metadata_zip_handler::<C>)),
                    )
                    .service(
                        web::resource("/rasterStream")
                            .route(web::get().to(raster_stream_websocket::<C>)),
                    ),
            ),
    )
    .service(
        web::resource("datasetFromWorkflow/{id}")
            .route(web::post().to(dataset_from_workflow_handler::<C>)),
    );
}

/// Registers a new Workflow.
#[utoipa::path(
    tag = "Workflows",
    post,
    path = "/workflow",
    request_body(content = Workflow, examples(
        ("MockPointSource" = (value = json!({
            "type": "Vector",
            "operator": {
                "type": "MockPointSource",
                    "params": {
                        "points": [
                            { "x": 0.0, "y": 0.1 },
                            { "x": 1.0, "y": 1.1 }
                        ]
                    }
                }
        }))),
        ("Statistics Plot" = (value = json!({
            "type": "Plot",
            "operator": {
                "type": "Statistics",
                "params": {},
                "sources": {
                    "source": {
                        "type": "OgrSource",
                        "params": {
                            "data": {
                                "type": "internal",
                                "datasetId": "c36f5ce7-d0df-4982-babb-cc9e67d2a196"
                            },
                            "attributeProjection": null,
                            "attributeFilters": null
                        }
                    }
                }
            }
        }))))
    ),
    responses(
        (status = 200, description = "OK", body = IdResponse,
            example = json!({"id": "cee25e8c-18a0-5f1b-a504-0bc30de21e06"})
        )
    ),
    security(
        ("session_token" = [])
    )
)]
async fn register_workflow_handler<C: Context>(
    session: C::Session,
    ctx: web::Data<C>,
    workflow: web::Json<Workflow>,
) -> Result<impl Responder> {
    let workflow = workflow.into_inner();

    // ensure the workflow is valid by initializing it
    let execution_context = ctx.execution_context(session)?;
    match workflow.clone().operator {
        TypedOperator::Vector(o) => {
            o.initialize(&execution_context)
                .await
                .context(crate::error::Operator)?;
        }
        TypedOperator::Raster(o) => {
            o.initialize(&execution_context)
                .await
                .context(crate::error::Operator)?;
        }
        TypedOperator::Plot(o) => {
            o.initialize(&execution_context)
                .await
                .context(crate::error::Operator)?;
        }
    }

    let id = ctx.workflow_registry_ref().register(workflow).await?;
    Ok(web::Json(IdResponse::from(id)))
}

/// Retrieves an existing Workflow.
#[utoipa::path(
    tag = "Workflows",
    get,
    path = "/workflow/{id}",
    responses(
        (status = 200, description = "Workflow loaded from database", body = Workflow,
            example = json!({"type": "Vector", "operator": {"type": "MockPointSource", "params": {"points": [{"x": 0.0, "y": 0.1}, {"x": 1.0, "y": 1.1}]}}})
        )
    ),
    params(
        ("id" = WorkflowId, description = "Workflow id")
    ),
    security(
        ("session_token" = [])
    )
)]
async fn load_workflow_handler<C: Context>(
    id: web::Path<WorkflowId>,
    _session: C::Session,
    ctx: web::Data<C>,
) -> Result<impl Responder> {
    let wf = ctx.workflow_registry_ref().load(&id.into_inner()).await?;
    Ok(web::Json(wf))
}

/// Gets the metadata of a workflow
#[utoipa::path(
    tag = "Workflows",
    get,
    path = "/workflow/{id}/metadata",
    responses(
        (status = 200, description = "Metadata of loaded workflow", body = TypedResultDescriptor,
            example = json!({"type": "vector", "dataType": "MultiPoint", "spatialReference": "EPSG:4326", "columns": {}})
        )
    ),
    params(
        ("id" = WorkflowId, description = "Workflow id")
    ),
    security(
        ("session_token" = [])
    )
)]
async fn get_workflow_metadata_handler<C: Context>(
    id: web::Path<WorkflowId>,
    session: C::Session,
    ctx: web::Data<C>,
) -> Result<impl Responder> {
    let workflow = ctx.workflow_registry_ref().load(&id.into_inner()).await?;

    let execution_context = ctx.execution_context(session)?;

    let result_descriptor = workflow_metadata::<C>(workflow, execution_context).await?;

    Ok(web::Json(result_descriptor))
}

async fn workflow_metadata<C: Context>(
    workflow: Workflow,
    execution_context: C::ExecutionContext,
) -> Result<TypedResultDescriptor> {
    // TODO: use cache here
    let result_descriptor: TypedResultDescriptor = call_on_typed_operator!(
        workflow.operator,
        operator => {
            let operator = operator
                .initialize(&execution_context).await
                .context(crate::error::Operator)?;

            #[allow(clippy::clone_on_copy)]
            operator.result_descriptor().clone().into()
        }
    );

    Ok(result_descriptor)
}

/// Gets the provenance of all datasets used in a workflow.
#[utoipa::path(
    tag = "Workflows",
    get,
    path = "/workflow/{id}/provenance",
    responses(
        (status = 200, description = "Provenance of used datasets", body = [ProvenanceOutput],
            example = json!([{"dataset": {"type": "internal", "datasetId": "846a823a-6859-4b94-ab0a-c1de80f593d8"}, "provenance": {"citation": "Author, Dataset Tile", "license": "Some license", "uri": "http://example.org/"}}, {"dataset": {"type": "internal", "datasetId": "453cd398-f271-437b-9c3d-7f42213ea30a"}, "provenance": {"citation": "Another Author, Another Dataset Tile", "license": "Some other license", "uri": "http://example.org/"}}])
        )
    ),
    params(
        ("id" = WorkflowId, description = "Workflow id")
    ),
    security(
        ("session_token" = [])
    )
)]
async fn get_workflow_provenance_handler<C: Context>(
    id: web::Path<WorkflowId>,
    session: C::Session,
    ctx: web::Data<C>,
) -> Result<impl Responder> {
    let workflow: Workflow = ctx.workflow_registry_ref().load(&id.into_inner()).await?;

    let provenance = workflow_provenance(&workflow, ctx.get_ref(), session).await?;

    Ok(web::Json(provenance))
}

#[derive(Serialize)]
struct ProvenanceEntry {
    provenance: Provenance,
    data: Vec<DataId>,
}

async fn workflow_provenance<C: Context>(
    workflow: &Workflow,
    ctx: &C,
    session: C::Session,
) -> Result<Vec<ProvenanceEntry>> {
    let datasets: Vec<DataId> = workflow
        .operator
        .data_ids()
        .into_iter()
        .map(Into::into)
        .collect();

    let db = ctx.dataset_db_ref();
    let providers = ctx.layer_provider_db_ref();

    let provenance: Vec<_> = datasets
        .iter()
        .map(|id| resolve_provenance::<C>(&session, db, providers, id))
        .collect();
    let provenance: Result<Vec<_>> = join_all(provenance).await.into_iter().collect();

    // Filter duplicate DataIds and missing Provenance
    let provenance: HashMap<DataId, Vec<Provenance>> = provenance?
        .into_iter()
        .filter_map(|p| {
            if let Some(provenance) = p.provenance {
                Some((p.data, provenance))
            } else {
                None
            }
        })
        .collect();

    // Group DataIds by Provenance
    let mut result: HashMap<Provenance, Vec<DataId>> = HashMap::new();
    for (data, provenances) in provenance {
        for item in provenances {
            result.entry(item).or_default().push(data.clone());
        }
    }
    let result = result
        .into_iter()
        .map(|(provenance, data)| ProvenanceEntry { provenance, data })
        .collect();

    Ok(result)
}

/// Gets a ZIP archive of the worklow, its provenance and the output metadata.
///
/// # Example
///
/// ```text
/// GET /workflow/cee25e8c-18a0-5f1b-a504-0bc30de21e06/all_metadata/zip
/// Authorization: Bearer e9da345c-b1df-464b-901c-0335a0419227
/// ```
/// Response:
/// <zip archive>
/// ```
async fn get_workflow_all_metadata_zip_handler<C: Context>(
    id: web::Path<WorkflowId>,
    session: C::Session,
    ctx: web::Data<C>,
) -> Result<impl Responder> {
    let id = id.into_inner();

    let workflow = ctx.workflow_registry_ref().load(&id).await?;

    let (metadata, provenance) = futures::try_join!(
        workflow_metadata::<C>(workflow.clone(), ctx.execution_context(session.clone())?),
        workflow_provenance(&workflow, ctx.get_ref(), session),
    )?;

    let output = crate::util::spawn_blocking(move || {
        let mut output = Vec::new();

        let zip_options =
            FileOptions::default().compression_method(zip::CompressionMethod::Deflated);
        let mut zip_writer = ZipWriter::new(Cursor::new(&mut output));

        let workflow_filename = "workflow.json";
        zip_writer
            .start_file(workflow_filename, zip_options)
            .boxed_context(error::CannotAddDataToZipFile {
                item: workflow_filename,
            })?;
        zip_writer
            .write_all(serde_json::to_string_pretty(&workflow)?.as_bytes())
            .boxed_context(error::CannotAddDataToZipFile {
                item: workflow_filename,
            })?;

        let metadata_filename = "metadata.json";
        zip_writer
            .start_file(metadata_filename, zip_options)
            .boxed_context(error::CannotAddDataToZipFile {
                item: metadata_filename,
            })?;
        zip_writer
            .write_all(serde_json::to_string_pretty(&metadata)?.as_bytes())
            .boxed_context(error::CannotAddDataToZipFile {
                item: metadata_filename,
            })?;

        let citation_filename = "citation.json";
        zip_writer
            .start_file(citation_filename, zip_options)
            .boxed_context(error::CannotAddDataToZipFile {
                item: citation_filename,
            })?;
        zip_writer
            .write_all(serde_json::to_string_pretty(&provenance)?.as_bytes())
            .boxed_context(error::CannotAddDataToZipFile {
                item: citation_filename,
            })?;

        zip_writer
            .finish()
            .boxed_context(error::CannotFinishZipFile)?;
        drop(zip_writer);

        Result::<Vec<u8>>::Ok(output)
    })
    .await??;

    let response = HttpResponse::Ok()
        .content_type("application/zip")
        .insert_header((
            "content-disposition",
            format!("attachment; filename=\"metadata_{id}.zip\""),
        ))
        .body(web::Bytes::from(output));

    Ok(response)
}

async fn resolve_provenance<C: Context>(
    session: &C::Session,
    datasets: &C::DatasetDB,
    providers: &C::LayerProviderDB,
    id: &DataId,
) -> Result<ProvenanceOutput> {
    match id {
        DataId::Internal { dataset_id } => datasets.provenance(session, dataset_id).await,
        DataId::External(e) => {
            providers
                .layer_provider(e.provider_id)
                .await?
                .provenance(id)
                .await
        }
    }
}

/// Create a task for creating a new dataset from the result of the workflow given by its `id` and the dataset parameters in the request body.
/// Returns the id of the created task
#[utoipa::path(
    tag = "Workflows",
    post,
    path = "/datasetFromWorkflow/{id}",
    request_body = RasterDatasetFromWorkflow,
    responses(
        (status = 200, description = "Id of created task", body = TaskResponse,
<<<<<<< HEAD
            example = json!({"task_id": "7f8a4cfe-76ab-4972-b347-b197e5ef0f3c"})
=======
            example = json!({"taskId": "7f8a4cfe-76ab-4972-b347-b197e5ef0f3c"})
>>>>>>> 659505e0
        )
    ),
    params(
        ("id" = WorkflowId, description = "Workflow id")
    ),
    security(
        ("session_token" = [])
    )
)]
async fn dataset_from_workflow_handler<C: Context>(
    id: web::Path<WorkflowId>,
    session: C::Session,
    ctx: web::Data<C>,
    info: web::Json<RasterDatasetFromWorkflow>,
) -> Result<impl Responder> {
    let workflow = ctx.workflow_registry_ref().load(&id.into_inner()).await?;
    let compression_num_threads =
        get_config_element::<crate::util::config::Gdal>()?.compression_num_threads;

    let task_id = schedule_raster_dataset_from_workflow_task(
        workflow,
        session,
        ctx.into_inner(),
        info.into_inner(),
        compression_num_threads,
    )
    .await?;

    Ok(web::Json(TaskResponse::new(task_id)))
}

/// The query parameters for `raster_stream_websocket`.
#[derive(Copy, Clone, Debug, PartialEq, Deserialize, IntoParams)]
#[serde(rename_all = "camelCase")]
pub struct RasterStreamWebsocketQuery {
    #[serde(deserialize_with = "parse_spatial_partition")]
    pub spatial_bounds: SpatialPartition2D,
    #[serde(deserialize_with = "parse_time")]
    pub time_interval: TimeInterval,
    #[serde(deserialize_with = "parse_spatial_resolution")]
    pub spatial_resolution: SpatialResolution,
    pub result_type: RasterStreamWebsocketResultType,
}

/// The stream result type for `raster_stream_websocket`.
#[derive(Copy, Clone, Debug, PartialEq, Serialize, Deserialize)]
#[serde(rename_all = "camelCase")]
pub enum RasterStreamWebsocketResultType {
    Arrow,
}

/// Query a workflow raster result as a stream of tiles via a websocket connection.
#[utoipa::path(
    tag = "Workflows",
    get,
    path = "/workflow/{id}/rasterStream",
    responses(
        (
            status = 101,
            description = "Upgrade to websocket connection",
            example = json!({
                "connection": "upgrade",
                "upgrade": "websocket",
                "sec-websocket-accept": "c31quXa8jR1ISUyecRy0pTdNLXk",
                "date": "Mon, 13 Feb 2023 12:10:15 GMT",
            })
        )
    ),
    params(
        ("id" = WorkflowId, description = "Workflow id"),
        RasterStreamWebsocketQuery,
    ),
    security(
        ("session_token" = [])
    )
)]
async fn raster_stream_websocket<C: Context>(
    ctx: web::Data<C>,
    session: C::Session,
    id: web::Path<WorkflowId>,
    query: web::Query<RasterStreamWebsocketQuery>,
    request: HttpRequest,
    stream: web::Payload,
) -> Result<HttpResponse> {
    let workflow = ctx.workflow_registry_ref().load(&id.into_inner()).await?;

    let operator = workflow
        .operator
        .get_raster()
        .boxed_context(error::WorkflowMustBeOfTypeRaster)?;

    let query_rectangle = RasterQueryRectangle {
        spatial_bounds: query.spatial_bounds,
        time_interval: query.time_interval.into(),
        spatial_resolution: query.spatial_resolution,
    };

    // this is the only result type for now
    debug_assert!(matches!(
        query.result_type,
        RasterStreamWebsocketResultType::Arrow
    ));

    let stream_handler = RasterWebsocketStreamHandler::new::<C>(
        operator,
        query_rectangle,
        ctx.execution_context(session.clone())?,
        ctx.query_context(session.clone())?,
    )
    .await?;

    match actix_web_actors::ws::start(stream_handler, &request, stream) {
        Ok(websocket) => Ok(websocket),
        Err(e) => Ok(e.error_response()),
    }
}

#[derive(Debug, Snafu)]
#[snafu(visibility(pub(crate)))]
#[snafu(module(error), context(suffix(false)))] // disables default `Snafu` suffix
pub enum WorkflowApiError {
    #[snafu(display("Adding data to output ZIP file failed"))]
    CannotAddDataToZipFile {
        item: &'static str,
        source: Box<dyn ErrorSource>,
    },
    #[snafu(display("Finishing to output ZIP file failed"))]
    CannotFinishZipFile { source: Box<dyn ErrorSource> },
    #[snafu(display("You can only query a raster stream for a raster workflow"))]
    WorkflowMustBeOfTypeRaster { source: Box<dyn ErrorSource> },
}

#[cfg(test)]
mod tests {

    use super::*;
    use crate::contexts::{InMemoryContext, Session, SimpleContext};
    use crate::datasets::RasterDatasetFromWorkflowResult;
    use crate::handlers::ErrorResponse;
    use crate::tasks::util::test::wait_for_task_to_finish;
    use crate::tasks::{TaskManager, TaskStatus};
    use crate::util::config::get_config_element;
    use crate::util::tests::{
        add_ndvi_to_datasets, check_allowed_http_methods, check_allowed_http_methods2,
        read_body_string, register_ndvi_workflow_helper, send_test_request, TestDataUploads,
    };
    use crate::util::IdResponse;
    use crate::workflows::registry::WorkflowRegistry;
    use actix_web::dev::ServiceResponse;
    use actix_web::{http::header, http::Method, test};
    use actix_web_httpauth::headers::authorization::Bearer;
    use geoengine_datatypes::collections::MultiPointCollection;
    use geoengine_datatypes::primitives::{
        ContinuousMeasurement, FeatureData, Measurement, MultiPoint, RasterQueryRectangle,
        SpatialPartition2D, SpatialResolution, TimeInterval,
    };
    use geoengine_datatypes::raster::{GridShape, RasterDataType, TilingSpecification};
    use geoengine_datatypes::spatial_reference::SpatialReference;
    use geoengine_datatypes::util::test::TestDefault;
    use geoengine_operators::engine::{
        ExecutionContext, MultipleRasterOrSingleVectorSource, PlotOperator, TypedOperator,
    };
    use geoengine_operators::engine::{RasterOperator, RasterResultDescriptor, VectorOperator};
    use geoengine_operators::mock::{
        MockFeatureCollectionSource, MockPointSource, MockPointSourceParams, MockRasterSource,
        MockRasterSourceParams,
    };
    use geoengine_operators::plot::{Statistics, StatisticsParams};
    use geoengine_operators::source::{GdalSource, GdalSourceParameters};
    use geoengine_operators::util::input::MultiRasterOrVectorOperator::Raster;
    use geoengine_operators::util::raster_stream_to_geotiff::{
        single_timestep_raster_stream_to_geotiff_bytes, GdalGeoTiffDatasetMetadata,
        GdalGeoTiffOptions,
    };
    use serde_json::json;
    use std::io::Read;
    use zip::read::ZipFile;
    use zip::ZipArchive;

    async fn register_test_helper(method: Method) -> ServiceResponse {
        let ctx = InMemoryContext::test_default();

        let session_id = ctx.default_session_ref().await.id();

        let workflow = Workflow {
            operator: MockPointSource {
                params: MockPointSourceParams {
                    points: vec![(0.0, 0.1).into(), (1.0, 1.1).into()],
                },
            }
            .boxed()
            .into(),
        };

        // insert workflow
        let req = test::TestRequest::default()
            .method(method)
            .uri("/workflow")
            .append_header((header::CONTENT_LENGTH, 0))
            .append_header((header::AUTHORIZATION, Bearer::new(session_id.to_string())))
            .set_json(&workflow);
        send_test_request(req, ctx).await
    }

    #[tokio::test]
    async fn register() {
        let res = register_test_helper(Method::POST).await;

        assert_eq!(res.status(), 200);

        let _id: IdResponse<WorkflowId> = test::read_body_json(res).await;
    }

    #[tokio::test]
    async fn register_invalid_method() {
        check_allowed_http_methods(register_test_helper, &[Method::POST]).await;
    }

    #[tokio::test]
    async fn register_missing_header() {
        let ctx = InMemoryContext::test_default();

        let workflow = Workflow {
            operator: MockPointSource {
                params: MockPointSourceParams {
                    points: vec![(0.0, 0.1).into(), (1.0, 1.1).into()],
                },
            }
            .boxed()
            .into(),
        };

        // insert workflow
        let req = test::TestRequest::post()
            .uri("/workflow")
            .append_header((header::CONTENT_LENGTH, 0))
            .set_json(&workflow);
        let res = send_test_request(req, ctx).await;

        ErrorResponse::assert(
            res,
            401,
            "MissingAuthorizationHeader",
            "Header with authorization token not provided.",
        )
        .await;
    }

    #[tokio::test]
    async fn register_invalid_body() {
        let ctx = InMemoryContext::test_default();

        let session_id = ctx.default_session_ref().await.id();

        // insert workflow
        let req = test::TestRequest::post()
            .uri("/workflow")
            .append_header((header::CONTENT_LENGTH, 0))
            .append_header((header::CONTENT_TYPE, mime::APPLICATION_JSON))
            .append_header((header::AUTHORIZATION, Bearer::new(session_id.to_string())))
            .set_payload("no json");
        let res = send_test_request(req, ctx).await;

        ErrorResponse::assert(
            res,
            400,
            "BodyDeserializeError",
            "expected ident at line 1 column 2",
        )
        .await;
    }

    #[tokio::test]
    async fn register_missing_fields() {
        let ctx = InMemoryContext::test_default();

        let session_id = ctx.default_session_ref().await.id();

        let workflow = json!({});

        // insert workflow
        let req = test::TestRequest::post()
            .uri("/workflow")
            .append_header((header::CONTENT_LENGTH, 0))
            .append_header((header::AUTHORIZATION, Bearer::new(session_id.to_string())))
            .set_json(&workflow);
        let res = send_test_request(req, ctx).await;

        ErrorResponse::assert(
            res,
            400,
            "BodyDeserializeError",
            "missing field `type` at line 1 column 2",
        )
        .await;
    }

    async fn load_test_helper(method: Method) -> (Workflow, ServiceResponse) {
        let ctx = InMemoryContext::test_default();

        let session_id = ctx.default_session_ref().await.id();

        let (workflow, id) = register_ndvi_workflow_helper(&ctx).await;

        let req = test::TestRequest::default()
            .method(method)
            .uri(&format!("/workflow/{id}"))
            .append_header((header::AUTHORIZATION, Bearer::new(session_id.to_string())));
        let res = send_test_request(req, ctx).await;

        (workflow, res)
    }

    #[tokio::test]
    async fn load() {
        let (workflow, res) = load_test_helper(Method::GET).await;

        assert_eq!(res.status(), 200);
        assert_eq!(
            read_body_string(res).await,
            serde_json::to_string(&workflow).unwrap()
        );
    }

    #[tokio::test]
    async fn load_invalid_method() {
        check_allowed_http_methods2(load_test_helper, &[Method::GET], |(_, res)| res).await;
    }

    #[tokio::test]
    async fn load_missing_header() {
        let ctx = InMemoryContext::test_default();

        let (_, id) = register_ndvi_workflow_helper(&ctx).await;

        let req = test::TestRequest::get().uri(&format!("/workflow/{id}"));
        let res = send_test_request(req, ctx).await;

        ErrorResponse::assert(
            res,
            401,
            "MissingAuthorizationHeader",
            "Header with authorization token not provided.",
        )
        .await;
    }

    #[tokio::test]
    async fn load_not_exist() {
        let ctx = InMemoryContext::test_default();

        let session_id = ctx.default_session_ref().await.id();

        let req = test::TestRequest::get()
            .uri("/workflow/1")
            .append_header((header::AUTHORIZATION, Bearer::new(session_id.to_string())));
        let res = send_test_request(req, ctx).await;

        ErrorResponse::assert(res, 404, "NotFound", "Not Found").await;
    }

    async fn vector_metadata_test_helper(method: Method) -> ServiceResponse {
        let ctx = InMemoryContext::test_default();

        let session_id = ctx.default_session_ref().await.id();

        let workflow = Workflow {
            operator: MockFeatureCollectionSource::single(
                MultiPointCollection::from_data(
                    MultiPoint::many(vec![(0.0, 0.1)]).unwrap(),
                    vec![TimeInterval::default()],
                    [
                        ("foo".to_string(), FeatureData::Float(vec![42.0])),
                        ("bar".to_string(), FeatureData::Int(vec![23])),
                    ]
                    .iter()
                    .cloned()
                    .collect(),
                )
                .unwrap(),
            )
            .boxed()
            .into(),
        };

        let id = ctx
            .workflow_registry_ref()
            .register(workflow.clone())
            .await
            .unwrap();

        let req = test::TestRequest::default()
            .method(method)
            .uri(&format!("/workflow/{id}/metadata"))
            .append_header((header::AUTHORIZATION, Bearer::new(session_id.to_string())));
        send_test_request(req, ctx).await
    }

    #[tokio::test]
    async fn vector_metadata() {
        let res = vector_metadata_test_helper(Method::GET).await;

        let res_status = res.status();
        let res_body = read_body_string(res).await;
        assert_eq!(res_status, 200, "{res_body:?}");

        assert_eq!(
            serde_json::from_str::<serde_json::Value>(&res_body).unwrap(),
            json!({
                "type": "vector",
                "dataType": "MultiPoint",
                "spatialReference": "EPSG:4326",
                "columns": {
                    "bar": {
                        "dataType": "int",
                        "measurement": {
                            "type": "unitless"
                        }
                    },
                    "foo": {
                        "dataType": "float",
                        "measurement": {
                            "type": "unitless"
                        }
                    }
                },
                "time": null,
                "bbox": null
            })
        );
    }

    #[tokio::test]
    async fn raster_metadata() {
        let ctx = InMemoryContext::test_default();

        let session_id = ctx.default_session_ref().await.id();

        let workflow = Workflow {
            operator: MockRasterSource::<u8> {
                params: MockRasterSourceParams::<u8> {
                    data: vec![],
                    result_descriptor: RasterResultDescriptor {
                        data_type: RasterDataType::U8,
                        spatial_reference: SpatialReference::epsg_4326().into(),
                        measurement: Measurement::Continuous(ContinuousMeasurement {
                            measurement: "radiation".to_string(),
                            unit: None,
                        }),
                        time: None,
                        bbox: None,
                        resolution: None,
                    },
                },
            }
            .boxed()
            .into(),
        };

        let id = ctx
            .workflow_registry_ref()
            .register(workflow.clone())
            .await
            .unwrap();

        let req = test::TestRequest::get()
            .uri(&format!("/workflow/{id}/metadata"))
            .append_header((header::AUTHORIZATION, Bearer::new(session_id.to_string())));
        let res = send_test_request(req, ctx).await;

        let res_status = res.status();
        let res_body = read_body_string(res).await;
        assert_eq!(res_status, 200, "{res_body:?}");

        assert_eq!(
            serde_json::from_str::<serde_json::Value>(&res_body).unwrap(),
            serde_json::json!({
                "type": "raster",
                "dataType": "U8",
                "spatialReference": "EPSG:4326",
                "measurement": {
                    "type": "continuous",
                    "measurement": "radiation",
                    "unit": null
                },
                "time": null,
                "bbox": null,
                "resolution": null
            })
        );
    }

    #[tokio::test]
    async fn metadata_invalid_method() {
        check_allowed_http_methods(vector_metadata_test_helper, &[Method::GET]).await;
    }

    #[tokio::test]
    async fn metadata_missing_header() {
        let ctx = InMemoryContext::test_default();

        let workflow = Workflow {
            operator: MockFeatureCollectionSource::single(
                MultiPointCollection::from_data(
                    MultiPoint::many(vec![(0.0, 0.1)]).unwrap(),
                    vec![TimeInterval::default()],
                    [
                        ("foo".to_string(), FeatureData::Float(vec![42.0])),
                        ("bar".to_string(), FeatureData::Int(vec![23])),
                    ]
                    .iter()
                    .cloned()
                    .collect(),
                )
                .unwrap(),
            )
            .boxed()
            .into(),
        };

        let id = ctx
            .workflow_registry_ref()
            .register(workflow.clone())
            .await
            .unwrap();

        let req = test::TestRequest::get().uri(&format!("/workflow/{id}/metadata"));
        let res = send_test_request(req, ctx).await;

        ErrorResponse::assert(
            res,
            401,
            "MissingAuthorizationHeader",
            "Header with authorization token not provided.",
        )
        .await;
    }

    #[tokio::test]
    async fn plot_metadata() {
        let ctx = InMemoryContext::test_default();

        let session_id = ctx.default_session_ref().await.id();

        let workflow = Workflow {
            operator: Statistics {
                params: StatisticsParams {
                    column_names: vec![],
                },
                sources: MultipleRasterOrSingleVectorSource {
                    source: Raster(vec![]),
                },
            }
            .boxed()
            .into(),
        };

        let id = ctx
            .workflow_registry_ref()
            .register(workflow.clone())
            .await
            .unwrap();

        let req = test::TestRequest::get()
            .uri(&format!("/workflow/{id}/metadata"))
            .append_header((header::AUTHORIZATION, Bearer::new(session_id.to_string())));
        let res = send_test_request(req, ctx).await;

        let res_status = res.status();
        let res_body = read_body_string(res).await;
        assert_eq!(res_status, 200, "{res_body:?}");

        assert_eq!(
            serde_json::from_str::<serde_json::Value>(&res_body).unwrap(),
            serde_json::json!({
                "type": "plot",
                "spatialReference": "",
                "time": null,
                "bbox": null
            })
        );
    }

    #[tokio::test]
    async fn provenance() {
        let ctx = InMemoryContext::test_default();

        let session_id = ctx.default_session_ref().await.id();

        let dataset = add_ndvi_to_datasets(&ctx).await;

        let workflow = Workflow {
            operator: TypedOperator::Raster(
                GdalSource {
                    params: GdalSourceParameters {
                        data: dataset.into(),
                    },
                }
                .boxed(),
            ),
        };

        let id = ctx
            .workflow_registry_ref()
            .register(workflow.clone())
            .await
            .unwrap();

        let req = test::TestRequest::get()
            .uri(&format!("/workflow/{id}/provenance"))
            .append_header((header::AUTHORIZATION, Bearer::new(session_id.to_string())));
        let res = send_test_request(req, ctx).await;

        let res_status = res.status();
        let res_body = read_body_string(res).await;
        assert_eq!(res_status, 200, "{res_body:?}");

        assert_eq!(
            serde_json::from_str::<serde_json::Value>(&res_body).unwrap(),
            serde_json::json!([
                {
                    "provenance": {
                        "citation": "Sample Citation",
                        "license": "Sample License",
                        "uri": "http://example.org/"
                    },
                    "data": [
                        {
                            "type": "internal",
                            "datasetId": dataset.to_string()
                        }
                    ]
                }
            ])
        );
    }

    #[tokio::test]
    async fn it_does_not_register_invalid_workflow() {
        let ctx = InMemoryContext::test_default();
        let session_id = ctx.default_session_ref().await.id();

        let workflow = json!({
          "type": "Vector",
          "operator": {
            "type": "Reprojection",
            "params": {
              "targetSpatialReference": "EPSG:4326"
            },
            "sources": {
              "source": {
                "type": "GdalSource",
                "params": {
                  "data": {
                    "type": "internal",
                    "datasetId": "36574dc3-560a-4b09-9d22-d5945f2b8093"
                  }
                }
              }
            }
          }
        });

        let req = test::TestRequest::post()
            .uri("/workflow")
            .append_header((header::AUTHORIZATION, Bearer::new(session_id.to_string())))
            .append_header((header::CONTENT_TYPE, mime::APPLICATION_JSON))
            .set_payload(workflow.to_string());
        let res = send_test_request(req, ctx.clone()).await;

        assert_eq!(res.status(), 400);

        let res_body = read_body_string(res).await;
        assert_eq!(
            res_body,
            json!({"error": "Operator", "message": "Operator: Invalid operator type: expected Vector found Raster"}).to_string()
        );
    }

    #[tokio::test]
    #[allow(clippy::too_many_lines)]
    async fn test_download_all_metadata_zip() {
        fn zip_file_to_json(mut zip_file: ZipFile) -> serde_json::Value {
            let mut bytes = Vec::new();
            zip_file.read_to_end(&mut bytes).unwrap();

            serde_json::from_slice(&bytes).unwrap()
        }

        let exe_ctx_tiling_spec = TilingSpecification {
            origin_coordinate: (0., 0.).into(),
            tile_size_in_pixels: GridShape::new([600, 600]),
        };

        // override the pixel size since this test was designed for 600 x 600 pixel tiles
        let ctx = InMemoryContext::new_with_context_spec(
            exe_ctx_tiling_spec,
            TestDefault::test_default(),
        );

        let session_id = ctx.default_session_ref().await.id();

        let dataset = add_ndvi_to_datasets(&ctx).await;

        let workflow = Workflow {
            operator: TypedOperator::Raster(
                GdalSource {
                    params: GdalSourceParameters {
                        data: dataset.into(),
                    },
                }
                .boxed(),
            ),
        };

        let workflow_id = ctx
            .workflow_registry_ref()
            .register(workflow)
            .await
            .unwrap();

        // create dataset from workflow
        let req = test::TestRequest::get()
            .uri(&format!("/workflow/{workflow_id}/allMetadata/zip"))
            .append_header((header::AUTHORIZATION, Bearer::new(session_id.to_string())));
        let res = send_test_request(req, ctx.clone()).await;

        assert_eq!(res.status(), 200);

        let zip_bytes = test::read_body(res).await;

        let mut zip = ZipArchive::new(Cursor::new(zip_bytes)).unwrap();

        assert_eq!(zip.len(), 3);

        assert_eq!(
            zip_file_to_json(zip.by_name("workflow.json").unwrap()),
            serde_json::json!({
                "type": "Raster",
                "operator": {
                    "type": "GdalSource",
                    "params": {
                        "data": {
                            "type": "internal",
                            "datasetId": dataset
                        }
                    }
                }
            })
        );

        assert_eq!(
            zip_file_to_json(zip.by_name("metadata.json").unwrap()),
            serde_json::json!({
                "type": "raster",
                "dataType": "U8",
                "spatialReference": "EPSG:4326",
                "measurement": {
                    "type": "unitless"
                },
                "time": {
                    "start": 1_388_534_400_000_i64,
                    "end": 1_404_172_800_000_i64,
                },
                "bbox": {
                    "upperLeftCoordinate": {
                        "x": -180.0,
                        "y": 90.0,
                    },
                    "lowerRightCoordinate": {
                        "x": 180.0,
                        "y": -90.0
                    }
                },
                "resolution": {
                    "x": 0.1,
                    "y": 0.1
                }
            })
        );

        assert_eq!(
            zip_file_to_json(zip.by_name("citation.json").unwrap()),
            serde_json::json!([
                {
                    "provenance": {
                        "citation": "Sample Citation",
                        "license": "Sample License",
                        "uri": "http://example.org/"
                    },
                    "data": [
                        {
                            "type": "internal",
                            "datasetId": dataset
                        }
                    ]
                }
            ])
        );
    }

    #[tokio::test]
    #[allow(clippy::too_many_lines)]
    async fn dataset_from_workflow_task_success() {
        let exe_ctx_tiling_spec = TilingSpecification {
            origin_coordinate: (0., 0.).into(),
            tile_size_in_pixels: GridShape::new([600, 600]),
        };

        // override the pixel size since this test was designed for 600 x 600 pixel tiles
        let ctx = InMemoryContext::new_with_context_spec(
            exe_ctx_tiling_spec,
            TestDefault::test_default(),
        );

        let session_id = ctx.default_session_ref().await.id();

        let dataset = add_ndvi_to_datasets(&ctx).await;

        let workflow = Workflow {
            operator: TypedOperator::Raster(
                GdalSource {
                    params: GdalSourceParameters {
                        data: dataset.into(),
                    },
                }
                .boxed(),
            ),
        };

        let workflow_id = ctx
            .workflow_registry_ref()
            .register(workflow)
            .await
            .unwrap();

        // create dataset from workflow
        let req = test::TestRequest::post()
            .uri(&format!("/datasetFromWorkflow/{workflow_id}"))
            .append_header((header::AUTHORIZATION, Bearer::new(session_id.to_string())))
            .append_header((header::CONTENT_TYPE, mime::APPLICATION_JSON))
            .set_payload(
                r#"{
                "name": "foo",
                "description": null,
                "query": {
                    "spatialBounds": {
                        "upperLeftCoordinate": {
                            "x": -10.0,
                            "y": 80.0
                        },
                        "lowerRightCoordinate": {
                            "x": 50.0,
                            "y": 20.0
                        }
                    },
                    "timeInterval": {
                        "start": 1388534400000,
                        "end": 1388534401000
                    },
                    "spatialResolution": {
                        "x": 0.1,
                        "y": 0.1
                    }
                }
            }"#,
            );
        let res = send_test_request(req, ctx.clone()).await;

        assert_eq!(res.status(), 200, "{:?}", res.response());

        let task_response =
            serde_json::from_str::<TaskResponse>(&read_body_string(res).await).unwrap();

        wait_for_task_to_finish(ctx.tasks(), task_response.task_id).await;

        let status = ctx.tasks().status(task_response.task_id).await.unwrap();

        let response = if let TaskStatus::Completed { info, .. } = status {
            info.as_any_arc()
                .downcast::<RasterDatasetFromWorkflowResult>()
                .unwrap()
                .as_ref()
                .clone()
        } else {
            panic!("Task must be completed");
        };

        // automatically deletes uploads on drop
        let _test_uploads = TestDataUploads {
            uploads: vec![response.upload],
        };

        let dataset_id: geoengine_datatypes::dataset::DatasetId = response.dataset.into();
        // query the newly created dataset
        let op = GdalSource {
            params: GdalSourceParameters {
                data: dataset_id.into(),
            },
        }
        .boxed();

        let session = ctx.default_session_ref().await.clone();
        let exe_ctx = ctx.execution_context(session.clone()).unwrap();

        let o = op.initialize(&exe_ctx).await.unwrap();

        let query_ctx = ctx.query_context(session.clone()).unwrap();
        let query_rect = RasterQueryRectangle {
            spatial_bounds: SpatialPartition2D::new((-10., 80.).into(), (50., 20.).into()).unwrap(),
            time_interval: TimeInterval::new_unchecked(1_388_534_400_000, 1_388_534_400_000 + 1000),
            spatial_resolution: SpatialResolution::zero_point_one(),
        };

        let processor = o.query_processor().unwrap().get_u8().unwrap();

        let result = single_timestep_raster_stream_to_geotiff_bytes(
            processor,
            query_rect,
            query_ctx,
            GdalGeoTiffDatasetMetadata {
                no_data_value: Some(0.),
                spatial_reference: SpatialReference::epsg_4326(),
            },
            GdalGeoTiffOptions {
                compression_num_threads: get_config_element::<crate::util::config::Gdal>()
                    .unwrap()
                    .compression_num_threads,
                as_cog: false,
                force_big_tiff: false,
            },
            None,
            Box::pin(futures::future::pending()),
            exe_ctx.tiling_specification(),
        )
        .await
        .unwrap();

        assert_eq!(
            include_bytes!("../../../test_data/raster/geotiff_from_stream_compressed.tiff")
                as &[u8],
            result.as_slice()
        );
    }
}<|MERGE_RESOLUTION|>--- conflicted
+++ resolved
@@ -419,11 +419,7 @@
     request_body = RasterDatasetFromWorkflow,
     responses(
         (status = 200, description = "Id of created task", body = TaskResponse,
-<<<<<<< HEAD
-            example = json!({"task_id": "7f8a4cfe-76ab-4972-b347-b197e5ef0f3c"})
-=======
             example = json!({"taskId": "7f8a4cfe-76ab-4972-b347-b197e5ef0f3c"})
->>>>>>> 659505e0
         )
     ),
     params(
