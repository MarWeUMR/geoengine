use uuid::Uuid;
use warp::reply::Reply;
use warp::Filter;

use crate::error;
use crate::handlers::{authenticate, Context};
use crate::util::IdResponse;
use crate::workflows::registry::WorkflowRegistry;
use crate::workflows::workflow::{Workflow, WorkflowId};
use snafu::ResultExt;

pub(crate) fn register_workflow_handler<C: Context>(
    ctx: C,
) -> impl Filter<Extract = (impl warp::Reply,), Error = warp::Rejection> + Clone {
    warp::path!("workflow")
        .and(warp::post())
        .and(authenticate(ctx))
        .and(warp::body::json())
        .and_then(register_workflow)
}

// TODO: move into handler once async closures are available?
async fn register_workflow<C: Context>(
    ctx: C,
    workflow: Workflow,
) -> Result<impl warp::Reply, warp::Rejection> {
    let id = ctx
        .workflow_registry_ref_mut()
        .await
        .register(workflow)
        .await?;
    Ok(warp::reply::json(&IdResponse::from(id)))
}

pub(crate) fn load_workflow_handler<C: Context>(
    ctx: C,
) -> impl Filter<Extract = (impl warp::Reply,), Error = warp::Rejection> + Clone {
    warp::path!("workflow" / Uuid)
        .and(warp::get())
        .and(authenticate(ctx))
        .and_then(load_workflow)
}

// TODO: move into handler once async closures are available?
async fn load_workflow<C: Context>(id: Uuid, ctx: C) -> Result<impl warp::Reply, warp::Rejection> {
    let wf = ctx
        .workflow_registry_ref()
        .await
        .load(&WorkflowId(id))
        .await?;
    Ok(warp::reply::json(&wf).into_response())
}

pub(crate) fn get_workflow_metadata_handler<C: Context>(
    ctx: C,
) -> impl Filter<Extract = (impl warp::Reply,), Error = warp::Rejection> + Clone {
    warp::get()
        .and(warp::path!("workflow" / Uuid / "metadata"))
        .and(authenticate(ctx))
        .and_then(get_workflow_metadata)
}

// TODO: move into handler once async closures are available?
async fn get_workflow_metadata<C: Context>(
    id: Uuid,
    ctx: C,
) -> Result<impl warp::Reply, warp::Rejection> {
    let workflow = ctx
        .workflow_registry_ref()
        .await
        .load(&WorkflowId(id))
        .await?;

    let operator = workflow.operator.get_vector().context(error::Operator)?;

    let operator = operator
        .initialize(&ctx.execution_context()?)
        .context(error::Operator)?;

    // TODO: use cache here
    let result_descriptor = operator.result_descriptor();

    Ok(warp::reply::json(result_descriptor))
}

#[cfg(test)]
mod tests {
    use super::*;
    use crate::contexts::InMemoryContext;
    use crate::handlers::{handle_rejection, ErrorResponse};
    use crate::util::tests::{create_session_helper, register_workflow_helper};
    use crate::util::IdResponse;
<<<<<<< HEAD
    use geoengine_operators::engine::VectorOperator;
    use geoengine_operators::mock::{MockPointSource, MockPointSourceParams};
    use serde_json::json;
    use warp::http::Response;
    use warp::hyper::body::Bytes;
=======
    use crate::{contexts::InMemoryContext, workflows::registry::WorkflowRegistry};
    use geoengine_datatypes::collections::MultiPointCollection;
    use geoengine_datatypes::primitives::{FeatureData, MultiPoint, TimeInterval};
    use geoengine_operators::engine::VectorOperator;
    use geoengine_operators::mock::{
        MockFeatureCollectionSource, MockPointSource, MockPointSourceParams,
    };
>>>>>>> 131ad7d5

    async fn register_test_helper(method: &str) -> Response<Bytes> {
        let ctx = InMemoryContext::default();

        let session = create_session_helper(&ctx).await;

        let workflow = Workflow {
            operator: MockPointSource {
                params: MockPointSourceParams {
                    points: vec![(0.0, 0.1).into(), (1.0, 1.1).into()],
                },
            }
            .boxed()
            .into(),
        };

        // insert workflow
        warp::test::request()
            .method(method)
            .path("/workflow")
            .header("Content-Length", "0")
            .header(
                "Authorization",
                format!("Bearer {}", session.id.to_string()),
            )
            .json(&workflow)
            .reply(&register_workflow_handler(ctx).recover(handle_rejection))
            .await
    }

    #[tokio::test]
    async fn register() {
        let res = register_test_helper("POST").await;

        assert_eq!(res.status(), 200);

        let body: String = String::from_utf8(res.body().to_vec()).unwrap();
        let _id: IdResponse<WorkflowId> = serde_json::from_str(&body).unwrap();
    }

    #[tokio::test]
    async fn register_invalid_method() {
        let res = register_test_helper("GET").await;

        ErrorResponse::assert(&res, 405, "MethodNotAllowed", "HTTP method not allowed.");
    }

    #[tokio::test]
    async fn register_missing_header() {
        let ctx = InMemoryContext::default();

        create_session_helper(&ctx).await;

        let workflow = Workflow {
            operator: MockPointSource {
                params: MockPointSourceParams {
                    points: vec![(0.0, 0.1).into(), (1.0, 1.1).into()],
                },
            }
            .boxed()
            .into(),
        };

        // insert workflow
        let res = warp::test::request()
            .method("POST")
            .path("/workflow")
            .header("Content-Length", "0")
            .json(&workflow)
            .reply(&register_workflow_handler(ctx).recover(handle_rejection))
            .await;

        ErrorResponse::assert(
            &res,
            401,
            "MissingAuthorizationHeader",
            "Header with authorization token not provided.",
        );
    }

    #[tokio::test]
    async fn register_invalid_body() {
        let ctx = InMemoryContext::default();

        let session = create_session_helper(&ctx).await;

        // insert workflow
        let res = warp::test::request()
            .method("POST")
            .path("/workflow")
            .header("Content-Length", "0")
            .header(
                "Authorization",
                format!("Bearer {}", session.id.to_string()),
            )
            .body("no json")
            .reply(&register_workflow_handler(ctx).recover(handle_rejection))
            .await;

        ErrorResponse::assert(
            &res,
            400,
            "BodyDeserializeError",
            "expected ident at line 1 column 2",
        );
    }

    #[tokio::test]
    async fn register_missing_fields() {
        let ctx = InMemoryContext::default();

        let session = create_session_helper(&ctx).await;

        let workflow = json!({});

        // insert workflow
        let res = warp::test::request()
            .method("POST")
            .path("/workflow")
            .header("Content-Length", "0")
            .header(
                "Authorization",
                format!("Bearer {}", session.id.to_string()),
            )
            .json(&workflow)
            .reply(&register_workflow_handler(ctx).recover(handle_rejection))
            .await;

        ErrorResponse::assert(
            &res,
            400,
            "BodyDeserializeError",
            "missing field `type` at line 1 column 2",
        );
    }

    #[tokio::test]
    async fn load() {
        let ctx = InMemoryContext::default();

        let session = create_session_helper(&ctx).await;

        let (workflow, id) = register_workflow_helper(&ctx).await;

        let res = warp::test::request()
            .method("GET")
            .path(&format!("/workflow/{}", id.to_string()))
            .header(
                "Authorization",
                format!("Bearer {}", session.id.to_string()),
            )
            .reply(&load_workflow_handler(ctx))
            .await;

        assert_eq!(res.status(), 200);
        assert_eq!(res.body(), &serde_json::to_string(&workflow).unwrap());
    }

    #[tokio::test]
    async fn load_missing_header() {
        let ctx = InMemoryContext::default();

        let (_, id) = register_workflow_helper(&ctx).await;

        let res = warp::test::request()
            .method("GET")
            .path(&format!("/workflow/{}", id.to_string()))
            .reply(&load_workflow_handler(ctx).recover(handle_rejection))
            .await;

        ErrorResponse::assert(
            &res,
            401,
            "MissingAuthorizationHeader",
            "Header with authorization token not provided.",
        );
    }

    #[tokio::test]
    async fn load_not_exist() {
        let ctx = InMemoryContext::default();

        let res = warp::test::request()
            .method("GET")
            .path("/workflow/1")
            .reply(&load_workflow_handler(ctx).recover(handle_rejection))
            .await;

        ErrorResponse::assert(&res, 404, "NotFound", "Not Found");
    }

    #[tokio::test]
    async fn metadata() {
        let ctx = InMemoryContext::default();

        ctx.user_db()
            .write()
            .await
            .register(
                UserRegistration {
                    email: "foo@bar.de".to_string(),
                    password: "secret123".to_string(),
                    real_name: "Foo Bar".to_string(),
                }
                .validated()
                .unwrap(),
            )
            .await
            .unwrap();

        let session = ctx
            .user_db()
            .write()
            .await
            .login(UserCredentials {
                email: "foo@bar.de".to_string(),
                password: "secret123".to_string(),
            })
            .await
            .unwrap();

        let workflow = Workflow {
            operator: MockFeatureCollectionSource::single(
                MultiPointCollection::from_data(
                    MultiPoint::many(vec![(0.0, 0.1)]).unwrap(),
                    vec![TimeInterval::default()],
                    [
                        ("foo".to_string(), FeatureData::Number(vec![42.0])),
                        ("bar".to_string(), FeatureData::Decimal(vec![23])),
                    ]
                    .iter()
                    .cloned()
                    .collect(),
                )
                .unwrap(),
            )
            .boxed()
            .into(),
        };

        let id = ctx
            .workflow_registry()
            .write()
            .await
            .register(workflow.clone())
            .await
            .unwrap();

        let res = warp::test::request()
            .method("GET")
            .path(&format!("/workflow/{}/metadata", id.to_string()))
            .header(
                "Authorization",
                format!("Bearer {}", session.id.to_string()),
            )
            .reply(&get_workflow_metadata_handler(ctx))
            .await;

        assert_eq!(res.status(), 200);

        assert_eq!(
            serde_json::from_slice::<serde_json::Value>(res.body()).unwrap(),
            serde_json::json!({
                "data_type": "MultiPoint",
                "spatial_reference": "EPSG:4326",
                "columns": {
                    "bar": "Decimal",
                    "foo": "Number"
                }
            })
        );
    }
}<|MERGE_RESOLUTION|>--- conflicted
+++ resolved
@@ -90,21 +90,16 @@
     use crate::handlers::{handle_rejection, ErrorResponse};
     use crate::util::tests::{create_session_helper, register_workflow_helper};
     use crate::util::IdResponse;
-<<<<<<< HEAD
-    use geoengine_operators::engine::VectorOperator;
-    use geoengine_operators::mock::{MockPointSource, MockPointSourceParams};
-    use serde_json::json;
-    use warp::http::Response;
-    use warp::hyper::body::Bytes;
-=======
-    use crate::{contexts::InMemoryContext, workflows::registry::WorkflowRegistry};
+    use crate::workflows::registry::WorkflowRegistry;
     use geoengine_datatypes::collections::MultiPointCollection;
     use geoengine_datatypes::primitives::{FeatureData, MultiPoint, TimeInterval};
     use geoengine_operators::engine::VectorOperator;
     use geoengine_operators::mock::{
         MockFeatureCollectionSource, MockPointSource, MockPointSourceParams,
     };
->>>>>>> 131ad7d5
+    use serde_json::json;
+    use warp::http::Response;
+    use warp::hyper::body::Bytes;
 
     async fn register_test_helper(method: &str) -> Response<Bytes> {
         let ctx = InMemoryContext::default();
@@ -300,31 +295,7 @@
     async fn metadata() {
         let ctx = InMemoryContext::default();
 
-        ctx.user_db()
-            .write()
-            .await
-            .register(
-                UserRegistration {
-                    email: "foo@bar.de".to_string(),
-                    password: "secret123".to_string(),
-                    real_name: "Foo Bar".to_string(),
-                }
-                .validated()
-                .unwrap(),
-            )
-            .await
-            .unwrap();
-
-        let session = ctx
-            .user_db()
-            .write()
-            .await
-            .login(UserCredentials {
-                email: "foo@bar.de".to_string(),
-                password: "secret123".to_string(),
-            })
-            .await
-            .unwrap();
+        let session = create_session_helper(&ctx).await;
 
         let workflow = Workflow {
             operator: MockFeatureCollectionSource::single(
