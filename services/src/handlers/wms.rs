use actix_web::{web, FromRequest, HttpResponse};
use reqwest::Url;
use snafu::{ensure, ResultExt};

use geoengine_datatypes::primitives::{
    AxisAlignedRectangle, RasterQueryRectangle, SpatialPartition2D,
};
use geoengine_datatypes::{operations::image::Colorizer, primitives::SpatialResolution};
use utoipa::openapi::{ObjectBuilder, SchemaFormat, SchemaType};
use utoipa::ToSchema;

use crate::api::model::datatypes::{SpatialReference, SpatialReferenceOption, TimeInterval};
use crate::error;
use crate::error::Result;
use crate::handlers::Context;
use crate::ogc::util::{ogc_endpoint_url, OgcProtocol, OgcRequestGuard};
use crate::ogc::wms::request::{GetCapabilities, GetLegendGraphic, GetMap};
use crate::util::config;
use crate::util::config::get_config_element;
use crate::util::server::not_implemented_handler;
use crate::workflows::registry::WorkflowRegistry;
use crate::workflows::workflow::WorkflowId;

use geoengine_operators::engine::{ExecutionContext, ResultDescriptor};
use geoengine_operators::processing::{InitializedRasterReprojection, ReprojectionParams};
use geoengine_operators::{
    call_on_generic_raster_processor, util::raster_stream_to_png::raster_stream_to_png_bytes,
};
use std::str::FromStr;

pub(crate) fn init_wms_routes<C>(cfg: &mut web::ServiceConfig)
where
    C: Context,
    C::Session: FromRequest,
{
    cfg.service(
        web::resource("/wms/{workflow}")
            .route(
                web::get()
                    .guard(OgcRequestGuard::new("GetCapabilities"))
                    .to(wms_capabilities_handler::<C>),
            )
            .route(
                web::get()
                    .guard(OgcRequestGuard::new("GetMap"))
                    .to(wms_map_handler::<C>),
            )
            .route(
                web::get()
                    .guard(OgcRequestGuard::new("GetLegendGraphic"))
                    .to(wms_legend_graphic_handler::<C>),
            )
            .route(web::get().to(not_implemented_handler)),
    );
}

/// Get WMS Capabilities
#[utoipa::path(
    tag = "OGC WMS",
    get,
    path = "/wms/{workflow}?request=GetCapabilities",
    responses(
        (status = 200, description = "OK", content_type = "text/xml", body = String,
            // TODO: add example when utoipa supports more than just json examples
            // example = r#"<WMS_Capabilities 
            // xmlns="http://www.opengis.net/wms" 
            // xmlns:sld="http://www.opengis.net/sld" 
            // xmlns:xlink="http://www.w3.org/1999/xlink" 
            // xmlns:xsi="http://www.w3.org/2001/XMLSchema-instance" version="1.3.0" xsi:schemaLocation="http://www.opengis.net/wms http://schemas.opengis.net/wms/1.3.0/capabilities_1_3_0.xsd http://www.opengis.net/sld http://schemas.opengis.net/sld/1.1.0/sld_capabilities.xsd">
            // <Service>
            //   <Name>WMS</Name>
            //   <Title>Geo Engine WMS</Title>
            //   <OnlineResource 
            //     xmlns:xlink="http://www.w3.org/1999/xlink" xlink:href="http://127.0.0.1:3030/wms/b709b27b-dea5-5a27-a074-ae3366c49498"/>
            //   </Service>
            //   <Capability>
            //     <Request>
            //       <GetCapabilities>
            //         <Format>text/xml</Format>
            //         <DCPType>
            //           <HTTP>
            //             <Get>
            //               <OnlineResource xlink:href="http://127.0.0.1:3030/wms/b709b27b-dea5-5a27-a074-ae3366c49498"/>
            //             </Get>
            //           </HTTP>
            //         </DCPType>
            //       </GetCapabilities>
            //       <GetMap>
            //         <Format>image/png</Format>
            //         <DCPType>
            //           <HTTP>
            //             <Get>
            //               <OnlineResource xlink:href="http://127.0.0.1:3030/wms/b709b27b-dea5-5a27-a074-ae3366c49498"/>
            //             </Get>
            //           </HTTP>
            //         </DCPType>
            //       </GetMap>
            //     </Request>
            //     <Exception>
            //       <Format>XML</Format>
            //       <Format>INIMAGE</Format>
            //       <Format>BLANK</Format>
            //     </Exception>
            //     <Layer queryable="1">
            //       <Name>b709b27b-dea5-5a27-a074-ae3366c49498</Name>
            //       <Title>Workflow b709b27b-dea5-5a27-a074-ae3366c49498</Title>
            //       <CRS>EPSG:3857</CRS>
            //       <EX_GeographicBoundingBox>
            //         <westBoundLongitude>-180</westBoundLongitude>
            //         <eastBoundLongitude>180</eastBoundLongitude>
            //         <southBoundLatitude>-90</southBoundLatitude>
            //         <northBoundLatitude>90</northBoundLatitude>
            //       </EX_GeographicBoundingBox>
            //       <BoundingBox CRS="EPSG:4326" minx="-90.0" miny="-180.0" maxx="90.0" maxy="180.0"/>
            //     </Layer>
            //   </Capability>
            // </WMS_Capabilities>"#
        )
    ),
    params(
        ("workflow" = WorkflowId, description = "Workflow id"),
        GetCapabilities
    ),
    security(
        ("session_token" = [])
    )
)]
async fn wms_capabilities_handler<C>(
    workflow: web::Path<WorkflowId>,
    _request: web::Query<GetCapabilities>,
    ctx: web::Data<C>,
    session: C::Session,
) -> Result<HttpResponse>
where
    C: Context,
{
    let workflow_id = workflow.into_inner();
    let wms_url = wms_url(workflow_id)?;

    let workflow = ctx.workflow_registry_ref().load(&workflow_id).await?;

    let exe_ctx = ctx.execution_context(session)?;
    let operator = workflow
        .operator
        .get_raster()
        .context(error::Operator)?
        .initialize(&exe_ctx)
        .await
        .context(error::Operator)?;

    let result_descriptor = operator.result_descriptor();

    let spatial_reference: SpatialReferenceOption = result_descriptor.spatial_reference.into();
    let spatial_reference: Option<SpatialReference> = spatial_reference.into();
    let spatial_reference = spatial_reference.ok_or(error::Error::MissingSpatialReference)?;

    let response = format!(
        r#"<WMS_Capabilities xmlns="http://www.opengis.net/wms" xmlns:sld="http://www.opengis.net/sld" xmlns:xlink="http://www.w3.org/1999/xlink" xmlns:xsi="http://www.w3.org/2001/XMLSchema-instance" version="1.3.0" xsi:schemaLocation="http://www.opengis.net/wms http://schemas.opengis.net/wms/1.3.0/capabilities_1_3_0.xsd http://www.opengis.net/sld http://schemas.opengis.net/sld/1.1.0/sld_capabilities.xsd">
    <Service>
        <Name>WMS</Name>
        <Title>Geo Engine WMS</Title>
        <OnlineResource xmlns:xlink="http://www.w3.org/1999/xlink" xlink:href="{wms_url}"/>
    </Service>
    <Capability>
        <Request>
            <GetCapabilities>
                <Format>text/xml</Format>
                <DCPType>
                    <HTTP>
                        <Get>
                            <OnlineResource xlink:href="{wms_url}"/>
                        </Get>
                    </HTTP>
                </DCPType>
            </GetCapabilities>
            <GetMap>
                <Format>image/png</Format>
                <DCPType>
                    <HTTP>
                        <Get>
                            <OnlineResource xlink:href="{wms_url}"/>
                        </Get>
                    </HTTP>
                </DCPType>
            </GetMap>
        </Request>
        <Exception>
            <Format>XML</Format>
            <Format>INIMAGE</Format>
            <Format>BLANK</Format>
        </Exception>
        <Layer queryable="1">
            <Name>{workflow}</Name>
            <Title>Workflow {workflow}</Title>
            <CRS>{srs_authority}:{srs_code}</CRS>
            <EX_GeographicBoundingBox>
                <westBoundLongitude>-180</westBoundLongitude>
                <eastBoundLongitude>180</eastBoundLongitude>
                <southBoundLatitude>-90</southBoundLatitude>
                <northBoundLatitude>90</northBoundLatitude>
            </EX_GeographicBoundingBox>
            <BoundingBox CRS="EPSG:4326" minx="-90.0" miny="-180.0" maxx="90.0" maxy="180.0"/>
        </Layer>
    </Capability>
</WMS_Capabilities>"#,
        wms_url = wms_url,
        workflow = workflow_id,
        srs_authority = spatial_reference.authority(),
        srs_code = spatial_reference.code()
    );

    Ok(HttpResponse::Ok()
        .content_type(mime::TEXT_XML)
        .body(response))
}

fn wms_url(workflow: WorkflowId) -> Result<Url> {
    let web_config = crate::util::config::get_config_element::<crate::util::config::Web>()?;
    let base = web_config
        .external_address
        .unwrap_or(Url::parse(&format!("http://{}/", web_config.bind_address))?);

    ogc_endpoint_url(&base, OgcProtocol::Wms, workflow)
}

/// Get WMS Map
#[utoipa::path(
    tag = "OGC WMS",
    get,
    path = "/wms/{workflow}?request=GetMap",
    responses(
        (status = 200, description = "OK", content_type= "image/png", body = MapResponse, example = json!("image bytes")),
    ),
    params(
        ("workflow" = WorkflowId, description = "Workflow id"),
        GetMap
    ),
    security(
        ("session_token" = [])
    )
)]
async fn wms_map_handler<C: Context>(
    workflow: web::Path<WorkflowId>,
    request: web::Query<GetMap>,
    ctx: web::Data<C>,
    session: C::Session,
) -> Result<HttpResponse> {
    let endpoint = workflow.into_inner();
    let layer = WorkflowId::from_str(&request.layers)?;

    ensure!(
        endpoint == layer,
        error::WMSEndpointLayerMissmatch { endpoint, layer }
    );

    // TODO: validate request further

    let workflow = ctx
        .workflow_registry_ref()
        .load(&WorkflowId::from_str(&request.layers)?)
        .await?;

    let operator = workflow.operator.get_raster().context(error::Operator)?;

    let execution_context = ctx.execution_context(session.clone())?;

    let initialized = operator
        .clone()
        .initialize(&execution_context)
        .await
        .context(error::Operator)?;

    // handle request and workflow crs matching
    let workflow_spatial_ref: SpatialReferenceOption =
        initialized.result_descriptor().spatial_reference().into();
    let workflow_spatial_ref: Option<SpatialReference> = workflow_spatial_ref.into();
    let workflow_spatial_ref = workflow_spatial_ref.ok_or(error::Error::InvalidSpatialReference)?;

    // TODO: use a default spatial reference if it is not set?
    let request_spatial_ref: SpatialReference =
        request.crs.ok_or(error::Error::MissingSpatialReference)?;

    // perform reprojection if necessary
    let initialized = if request_spatial_ref == workflow_spatial_ref {
        initialized
    } else {
        log::debug!(
            "WMS query srs: {}, workflow srs: {} --> injecting reprojection",
            request_spatial_ref,
            workflow_spatial_ref
        );
        let irp = InitializedRasterReprojection::try_new_with_input(
            ReprojectionParams {
                target_spatial_reference: request_spatial_ref.into(),
            },
            initialized,
            execution_context.tiling_specification(),
        )
        .context(error::Operator)?;

        Box::new(irp)
    };

    let processor = initialized.query_processor().context(error::Operator)?;

    let query_bbox: SpatialPartition2D = request.bbox.bounds(request_spatial_ref)?;
    let x_query_resolution = query_bbox.size_x() / f64::from(request.width);
    let y_query_resolution = query_bbox.size_y() / f64::from(request.height);

    let query_rect = RasterQueryRectangle {
        spatial_bounds: query_bbox,
        time_interval: request.time.unwrap_or_else(default_time_from_config).into(),
        spatial_resolution: SpatialResolution::new_unchecked(
            x_query_resolution,
            y_query_resolution,
        ),
    };

<<<<<<< HEAD
    let query_ctx = ctx.query_context(session)?;

=======
>>>>>>> 8d7c5c56
    let colorizer = colorizer_from_style(&request.styles)?;

    let query_ctx = ctx.query_context()?;

    let image_bytes = call_on_generic_raster_processor!(
        processor,
        p =>
            raster_stream_to_png_bytes(p, query_rect, query_ctx, request.width, request.height, request.time.map(Into::into), colorizer).await
    ).map_err(error::Error::from)?;

    Ok(HttpResponse::Ok()
        .content_type(mime::IMAGE_PNG)
        .body(image_bytes))
}

pub struct MapResponse {}

impl ToSchema for MapResponse {
    fn schema() -> utoipa::openapi::schema::Schema {
        ObjectBuilder::new()
            .schema_type(SchemaType::String)
            .format(Some(SchemaFormat::Binary))
            .into()
    }
}

fn colorizer_from_style(styles: &str) -> Result<Option<Colorizer>> {
    match styles.strip_prefix("custom:") {
        None => Ok(None),
        Some(suffix) => serde_json::from_str(suffix).map_err(error::Error::from),
    }
}

/// Get WMS Legend Graphic
#[utoipa::path(
    tag = "OGC WMS",
    get,
    path = "/wms/{workflow}?request=GetLegendGraphic",
    responses(
        (status = 501, description = "Not implemented")
    ),
    params(
        ("workflow" = WorkflowId, description = "Workflow id"),
        GetLegendGraphic
    ),
    security(
        ("session_token" = [])
    )
)]
#[allow(clippy::unused_async)] // required by handler signature
async fn wms_legend_graphic_handler<C: Context>(
    _workflow: web::Path<WorkflowId>,
    _request: web::Query<GetLegendGraphic>,
    _ctx: web::Data<C>,
    _session: C::Session,
) -> HttpResponse {
    HttpResponse::NotImplemented().finish()
}

fn default_time_from_config() -> TimeInterval {
    get_config_element::<config::Wms>()
        .ok()
        .and_then(|wms| wms.default_time)
        .map_or_else(
            || {
                get_config_element::<config::Ogc>()
                    .ok()
                    .and_then(|ogc| ogc.default_time)
                    .map_or_else(
                        || {
                            geoengine_datatypes::primitives::TimeInterval::new_instant(
                                geoengine_datatypes::primitives::TimeInstance::now(),
                            )
                            .expect("is a valid time interval")
                            .into()
                        },
                        |time| time.time_interval(),
                    )
            },
            |time| time.time_interval(),
        )
}

#[cfg(test)]
mod tests {
    use super::*;
    use crate::contexts::{
        InMemoryContext, Session, SimpleContext, SimpleSession, /*SimpleSession*/
    };
    use crate::handlers::ErrorResponse;
    use crate::util::tests::{
        check_allowed_http_methods, register_ndvi_workflow_helper, send_test_request,
    };
    use actix_web::dev::ServiceResponse;
    use actix_web::http::header;
    use actix_web::http::Method;
    use actix_web_httpauth::headers::authorization::Bearer;
    use geoengine_datatypes::operations::image::RgbaColor;
    use geoengine_datatypes::raster::{GridShape2D, TilingSpecification};
    use geoengine_datatypes::util::test::TestDefault;
    use geoengine_operators::engine::{ExecutionContext, RasterQueryProcessor};
    use geoengine_operators::source::GdalSourceProcessor;
    use geoengine_operators::util::gdal::create_ndvi_meta_data;
    use std::convert::TryInto;
    use std::marker::PhantomData;
    use xml::ParserConfig;

    async fn test_test_helper(method: Method, path: Option<&str>) -> ServiceResponse {
        let ctx = InMemoryContext::test_default();
        let session_id = ctx.default_session_ref().await.id();

        let req = actix_web::test::TestRequest::default()
            .method(method)
            .uri(path.unwrap_or("/wms/df756642-c5a3-4d72-8ad7-629d312ae993?request=GetMap&service=WMS&version=1.3.0&layers=df756642-c5a3-4d72-8ad7-629d312ae993&bbox=1,2,3,4&width=100&height=100&crs=EPSG:4326&styles=ssss&format=image/png"))
            .append_header((header::AUTHORIZATION, Bearer::new(session_id.to_string())));
        send_test_request(req, ctx).await
    }

    #[tokio::test]
    async fn test_invalid_method() {
        check_allowed_http_methods(|method| test_test_helper(method, None), &[Method::GET]).await;
    }

    #[tokio::test]
    async fn test_missing_fields() {
        let res = test_test_helper(Method::GET, Some("/wms/df756642-c5a3-4d72-8ad7-629d312ae993?service=WMS&request=GetMap&version=1.3.0&bbox=1,2,3,4&width=100&height=100&crs=EPSG:4326&styles=ssss&format=image/png")).await;

        ErrorResponse::assert(
            res,
            400,
            "UnableToParseQueryString",
            "Unable to parse query string: missing field `layers`",
        )
        .await;
    }

    #[tokio::test]
    async fn test_invalid_fields() {
        let res = test_test_helper(Method::GET, Some("/wms/df756642-c5a3-4d72-8ad7-629d312ae993?request=GetMap&service=WMS&version=1.3.0&layers=df756642-c5a3-4d72-8ad7-629d312ae993&bbox=1,2,3,4&width=XYZ&height=100&crs=EPSG:4326&styles=ssss&format=image/png")).await;

        ErrorResponse::assert(
            res,
            400,
            "UnableToParseQueryString",
            "Unable to parse query string: could not parse string",
        )
        .await;
    }

    async fn get_capabilities_test_helper(method: Method) -> ServiceResponse {
        let ctx = InMemoryContext::test_default();
        let session_id = ctx.default_session_ref().await.id();

        let (_, id) = register_ndvi_workflow_helper(&ctx).await;

        let req = actix_web::test::TestRequest::with_uri(&format!(
            "/wms/{}?request=GetCapabilities&service=WMS",
            id
        ))
        .method(method)
        .append_header((header::AUTHORIZATION, Bearer::new(session_id.to_string())));
        send_test_request(req, ctx).await
    }

    #[tokio::test]
    async fn test_get_capabilities() {
        let res = get_capabilities_test_helper(Method::GET).await;

        assert_eq!(res.status(), 200);

        // TODO: validate against schema
        let body = actix_web::test::read_body(res).await;
        let reader = ParserConfig::default().create_reader(body.as_ref());

        for event in reader {
            assert!(event.is_ok());
        }
    }

    #[tokio::test]
    async fn get_capabilities_invalid_method() {
        check_allowed_http_methods(get_capabilities_test_helper, &[Method::GET]).await;
    }

    // The result should be similar to the GDAL output of this command: gdalwarp -tr 1 1 -r near -srcnodata 0 -dstnodata 0  MOD13A2_M_NDVI_2014-01-01.TIFF MOD13A2_M_NDVI_2014-01-01_360_180_near_0.TIFF
    #[tokio::test]
    async fn png_from_stream_non_full() {
        let ctx = InMemoryContext::test_default();
        let exe_ctx = ctx.execution_context(SimpleSession::default()).unwrap();

        let gdal_source = GdalSourceProcessor::<u8> {
            tiling_specification: exe_ctx.tiling_specification(),
            meta_data: Box::new(create_ndvi_meta_data()),
            _phantom_data: PhantomData,
        };

        let query_partition =
            SpatialPartition2D::new((-180., 90.).into(), (180., -90.).into()).unwrap();

        let image_bytes = raster_stream_to_png_bytes(
            gdal_source.boxed(),
            RasterQueryRectangle {
                spatial_bounds: query_partition,
                time_interval: geoengine_datatypes::primitives::TimeInterval::new(
                    1_388_534_400_000,
                    1_388_534_400_000 + 1000,
                )
                .unwrap(),
                spatial_resolution: SpatialResolution::new_unchecked(1.0, 1.0),
            },
            ctx.query_context(SimpleSession::default()).unwrap(),
            360,
            180,
            None,
            None,
        )
        .await
        .unwrap();

        // geoengine_datatypes::util::test::save_test_bytes(&image_bytes, "raster_small.png");

        assert_eq!(
            include_bytes!("../../../test_data/wms/raster_small.png") as &[u8],
            image_bytes.as_slice()
        );
    }

    async fn get_map_test_helper(method: Method, path: Option<&str>) -> ServiceResponse {
        let exe_ctx_tiling_spec = TilingSpecification {
            origin_coordinate: (0., 0.).into(),
            tile_size_in_pixels: GridShape2D::new([600, 600]),
        };

        // override the pixel size since this test was designed for 600 x 600 pixel tiles
        let ctx = InMemoryContext::new_with_context_spec(
            exe_ctx_tiling_spec,
            TestDefault::test_default(),
        );

        let session_id = ctx.default_session_ref().await.id();

        let (_, id) = register_ndvi_workflow_helper(&ctx).await;

        let req = actix_web::test::TestRequest::with_uri(path.unwrap_or(&format!("/wms/{id}?request=GetMap&service=WMS&version=1.3.0&layers={id}&bbox=20,-10,80,50&width=600&height=600&crs=EPSG:4326&styles=ssss&format=image/png&time=2014-01-01T00:00:00.0Z", id = id.to_string())))
            .method(method)
            .append_header((header::AUTHORIZATION, Bearer::new(session_id.to_string())));
        send_test_request(req, ctx).await
    }

    #[tokio::test]
    async fn get_map() {
        let res = get_map_test_helper(Method::GET, None).await;

        assert_eq!(res.status(), 200);

        let image_bytes = actix_web::test::read_body(res).await;

        // geoengine_datatypes::util::test::save_test_bytes(&image_bytes, "get_map.png");

        assert_eq!(
            include_bytes!("../../../test_data/wms/get_map.png") as &[u8],
            image_bytes
        );
    }

    #[tokio::test]
    async fn get_map_ndvi() {
        let ctx = InMemoryContext::test_default();
        let session_id = ctx.default_session_ref().await.id();

        let (_, id) = register_ndvi_workflow_helper(&ctx).await;

        let req = actix_web::test::TestRequest::get().uri(&format!("/wms/{id}?service=WMS&version=1.3.0&request=GetMap&layers={id}&styles=&width=335&height=168&crs=EPSG:4326&bbox=-90.0,-180.0,90.0,180.0&format=image/png&transparent=FALSE&bgcolor=0xFFFFFF&exceptions=application/json&time=2014-04-01T12%3A00%3A00.000%2B00%3A00", id = id.to_string())).append_header((header::AUTHORIZATION, Bearer::new(session_id.to_string())));
        let response = send_test_request(req, ctx).await;

        assert_eq!(
            response.status(),
            200,
            "{:?}",
            actix_web::test::read_body(response).await
        );

        let image_bytes = actix_web::test::read_body(response).await;

        // geoengine_datatypes::util::test::save_test_bytes(&image_bytes, "get_map_ndvi.png");

        assert_eq!(
            include_bytes!("../../../test_data/wms/get_map_ndvi.png") as &[u8],
            image_bytes
        );
    }

    ///Actix uses serde_urlencoded inside web::Query which does not support this
    #[tokio::test]
    async fn get_map_uppercase() {
        let exe_ctx_tiling_spec = TilingSpecification {
            origin_coordinate: (0., 0.).into(),
            tile_size_in_pixels: GridShape2D::new([600, 600]),
        };

        // override the pixel size since this test was designed for 600 x 600 pixel tiles
        let ctx = InMemoryContext::new_with_context_spec(
            exe_ctx_tiling_spec,
            TestDefault::test_default(),
        );

        let session_id = ctx.default_session_ref().await.id();

        let (_, id) = register_ndvi_workflow_helper(&ctx).await;

        let req = actix_web::test::TestRequest::get().uri(&format!("/wms/{id}?SERVICE=WMS&VERSION=1.3.0&REQUEST=GetMap&FORMAT=image%2Fpng&TRANSPARENT=true&LAYERS={id}&CRS=EPSG:4326&STYLES=&WIDTH=600&HEIGHT=600&BBOX=20,-10,80,50&time=2014-01-01T00:00:00.0Z", id = id.to_string())).append_header((header::AUTHORIZATION, Bearer::new(session_id.to_string())));
        let res = send_test_request(req, ctx).await;

        assert_eq!(res.status(), 200);

        let image_bytes = actix_web::test::read_body(res).await;

        // geoengine_datatypes::util::test::save_test_bytes(&image_bytes, "get_map.png");

        assert_eq!(
            include_bytes!("../../../test_data/wms/get_map.png") as &[u8],
            image_bytes
        );
    }

    #[tokio::test]
    async fn get_map_invalid_method() {
        check_allowed_http_methods(|method| get_map_test_helper(method, None), &[Method::GET])
            .await;
    }

    #[tokio::test]
    async fn get_map_missing_fields() {
        let res = get_map_test_helper(Method::GET, Some("/wms/df756642-c5a3-4d72-8ad7-629d312ae993?request=GetMap&service=WMS&version=1.3.0&bbox=20,-10,80,50&width=600&height=600&crs=EPSG:4326&styles=ssss&format=image/png&time=2014-01-01T00:00:00.0Z")).await;

        ErrorResponse::assert(
            res,
            400,
            "UnableToParseQueryString",
            "Unable to parse query string: missing field `layers`",
        )
        .await;
    }

    #[tokio::test]
    async fn get_map_colorizer() {
        let exe_ctx_tiling_spec = TilingSpecification {
            origin_coordinate: (0., 0.).into(),
            tile_size_in_pixels: GridShape2D::new([600, 600]),
        };

        // override the pixel size since this test was designed for 600 x 600 pixel tiles
        let ctx = InMemoryContext::new_with_context_spec(
            exe_ctx_tiling_spec,
            TestDefault::test_default(),
        );

        let session_id = ctx.default_session_ref().await.id();

        let (_, id) = register_ndvi_workflow_helper(&ctx).await;

        let colorizer = Colorizer::linear_gradient(
            vec![
                (0.0, RgbaColor::white()).try_into().unwrap(),
                (1.0, RgbaColor::black()).try_into().unwrap(),
            ],
            RgbaColor::transparent(),
            RgbaColor::pink(),
        )
        .unwrap();

        let params = &[
            ("request", "GetMap"),
            ("service", "WMS"),
            ("version", "1.3.0"),
            ("layers", &id.to_string()),
            ("bbox", "20,-10,80,50"),
            ("width", "600"),
            ("height", "600"),
            ("crs", "EPSG:4326"),
            (
                "styles",
                &format!("custom:{}", serde_json::to_string(&colorizer).unwrap()),
            ),
            ("format", "image/png"),
            ("time", "2014-01-01T00:00:00.0Z"),
        ];

        let req = actix_web::test::TestRequest::get()
            .uri(&format!(
                "/wms/{}?{}",
                id,
                serde_urlencoded::to_string(params).unwrap()
            ))
            .append_header((header::AUTHORIZATION, Bearer::new(session_id.to_string())));
        let res = send_test_request(req, ctx).await;

        assert_eq!(res.status(), 200);

        let image_bytes = actix_web::test::read_body(res).await;

        // geoengine_datatypes::util::test::save_test_bytes(&image_bytes, "get_map_colorizer.png");

        assert_eq!(
            include_bytes!("../../../test_data/wms/get_map_colorizer.png") as &[u8],
            image_bytes
        );
    }

    #[tokio::test]
    async fn it_zoomes_very_far() {
        let ctx = InMemoryContext::test_default();
        let session_id = ctx.default_session_ref().await.id();

        let (_, id) = register_ndvi_workflow_helper(&ctx).await;

        let colorizer = Colorizer::linear_gradient(
            vec![
                (0.0, RgbaColor::white()).try_into().unwrap(),
                (255.0, RgbaColor::black()).try_into().unwrap(),
            ],
            RgbaColor::transparent(),
            RgbaColor::pink(),
        )
        .unwrap();

        let params = &[
            ("request", "GetMap"),
            ("service", "WMS"),
            ("version", "1.3.0"),
            ("layers", &id.to_string()),
            (
                "bbox",
                "1.95556640625,0.90087890625,1.9775390625,0.9228515625",
            ),
            ("width", "256"),
            ("height", "256"),
            ("crs", "EPSG:4326"),
            (
                "styles",
                &format!("custom:{}", serde_json::to_string(&colorizer).unwrap()),
            ),
            ("format", "image/png"),
            ("time", "2014-04-01T12:00:00.0Z"),
        ];

        let req = actix_web::test::TestRequest::get()
            .uri(&format!(
                "/wms/{}?{}",
                id,
                serde_urlencoded::to_string(params).unwrap()
            ))
            .append_header((header::AUTHORIZATION, Bearer::new(session_id.to_string())));
        let res = send_test_request(req, ctx).await;

        assert_eq!(res.status(), 200);
    }
}<|MERGE_RESOLUTION|>--- conflicted
+++ resolved
@@ -316,14 +316,9 @@
         ),
     };
 
-<<<<<<< HEAD
     let query_ctx = ctx.query_context(session)?;
 
-=======
->>>>>>> 8d7c5c56
     let colorizer = colorizer_from_style(&request.styles)?;
-
-    let query_ctx = ctx.query_context()?;
 
     let image_bytes = call_on_generic_raster_processor!(
         processor,
