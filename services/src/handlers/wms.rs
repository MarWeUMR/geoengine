--- conflicted
+++ resolved
@@ -21,14 +21,11 @@
 use crate::workflows::registry::WorkflowRegistry;
 use crate::workflows::workflow::WorkflowId;
 
-<<<<<<< HEAD
-use geoengine_datatypes::primitives::{TimeInstance, TimeInterval};
+use geoengine_datatypes::primitives::TimeInstance;
 use geoengine_operators::engine::{ExecutionContext, ResultDescriptor};
+use geoengine_operators::engine::{RasterOperator, ResultDescriptor};
 use geoengine_operators::processing::{InitializedRasterReprojection, ReprojectionParams};
-=======
-use geoengine_operators::engine::{RasterOperator, ResultDescriptor};
 use geoengine_operators::processing::{Reprojection, ReprojectionParams};
->>>>>>> 65b7b4b3
 use geoengine_operators::{
     call_on_generic_raster_processor, util::raster_stream_to_png::raster_stream_to_png_bytes,
 };
@@ -290,7 +287,6 @@
     let initialized = if request_spatial_ref == workflow_spatial_ref {
         initialized
     } else {
-<<<<<<< HEAD
         log::debug!(
             "WMS query srs: {}, workflow srs: {} --> injecting reprojection",
             request_spatial_ref,
@@ -299,11 +295,6 @@
         let irp = InitializedRasterReprojection::try_new_with_input(
             ReprojectionParams {
                 target_spatial_reference: request_spatial_ref,
-=======
-        let proj = Reprojection {
-            params: ReprojectionParams {
-                target_spatial_reference: request_spatial_ref.into(),
->>>>>>> 65b7b4b3
             },
             initialized,
             execution_context.tiling_specification(),
